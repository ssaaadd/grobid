# GROBID

[![License](http://img.shields.io/:license-apache-blue.svg)](http://www.apache.org/licenses/LICENSE-2.0.html)
[![Build Status](https://travis-ci.org/kermitt2/grobid.svg?branch=master)](https://travis-ci.org/kermitt2/grobid)
[![Coverage Status](https://coveralls.io/repos/kermitt2/grobid/badge.svg)](https://coveralls.io/r/kermitt2/grobid)
[![Documentation Status](https://readthedocs.org/projects/grobid/badge/?version=latest)](https://readthedocs.org/projects/grobid/?badge=latest)
[![Docker Status](https://images.microbadger.com/badges/version/lfoppiano/grobid.svg)](https://hub.docker.com/r/lfoppiano/grobid/ "Latest Docker HUB image")
[![Docker Hub](https://img.shields.io/docker/pulls/lfoppiano/grobid.svg)](https://hub.docker.com/r/lfoppiano/grobid/ "Docker Pulls")
[![SWH](https://archive.softwareheritage.org/badge/origin/https://github.com/kermitt2/grobid/)](https://archive.softwareheritage.org/browse/origin/?origin_url=https://github.com/kermitt2/grobid)

## GROBID documentation

Visit the [GROBID documentation](http://grobid.readthedocs.org) for more detailed information.

## Purpose

GROBID (or Grobid, but not GroBid nor GroBiD) means GeneRation Of BIbliographic Data.

GROBID is a machine learning library for extracting, parsing and re-structuring raw documents such as PDF into structured XML/TEI encoded documents with a particular focus on technical and scientific publications. First developments started in 2008 as a hobby. In 2011 the tool has been made available in open source. Work on GROBID has been steady as a side project since the beginning and is expected to continue as such.

The following functionalities are available:

- __Header extraction and parsing__ from article in PDF format. The extraction here covers the usual bibliographical information (e.g. title, abstract, authors, affiliations, keywords, etc.).
- __References extraction and parsing__ from articles in PDF format, around .85 f-score against on an independent PubMed Central set of 1943 PDF containing 90,125 references. All the usual publication metadata are covered (including DOI).
- __Citation contexts recognition and linking__ to the full bibliographical references of the article. The accuracy of citation contexts resolution is around 0.75 f-score (which corresponds to both the correct identification of the citation callout and its correct association with a full bibliographical reference).
- Parsing of __references in isolation__ (around 0.89 f-score).
- __Parsing of names__ (e.g. person title, forenames, middlename, etc.), in particular author names in header, and author names in references (two distinct models).
- __Parsing of affiliation and address__ blocks.
- __Parsing of dates__, ISO normalized day, month, year.
- __Full text extraction and structuring__ from PDF articles, including a model for the overall document segmentation and models for the structuring of the text body (paragraph, section titles, reference callout, figure, table, etc.).
- __Consolidation/resolution of the extracted bibliographical references__ using the [biblio-glutton](https://github.com/kermitt2/biblio-glutton) service or the [CrossRef REST API](https://github.com/CrossRef/rest-api-doc). In both cases, DOI resolution performance is higher than 0.95 f-score from PDF extraction.
- __Extraction and parsing of patent and non-patent references in patent__ publications.
- __PDF coordinates__ for extracted information, allowing to create "augmented" interactive PDF.

In a complete PDF processing, GROBID manages 55 final labels used to build relatively fine-grained structures, from traditional publication metadata (title, author first/last/middlenames, affiliation types, detailed address, journal, volume, issue, pages, doi, pmid, etc.) to full text structures (section title, paragraph, reference markers, head/foot notes, figure headers, etc.).

GROBID includes a comprehensive web service API, batch processing, a JAVA API, a Docker image, a generic evaluation framework (precision, recall, etc., n-fold cross-evaluation) and the semi-automatic generation of training data.

GROBID can be considered as production ready. Deployments in production includes ResearchGate, HAL Research Archive, the European Patent Office, INIST-CNRS, Mendeley, CERN (Invenio), scite.ai, and many more. The tool is designed for high scalability in order to address the full scientific literature corpus.

GROBID should run properly "out of the box" on Linux (64 bits), MacOS, and Windows (32 and 64 bits).

For more information on how the tool works, on its key features and [benchmarking](https://grobid.readthedocs.io/en/latest/Benchmarking/), visit the [GROBID documentation](http://grobid.readthedocs.org).

## Demo

For testing purposes, a public GROBID demo server is available at the following address: [http://grobid.science-miner.com](http://grobid.science-miner.com)

The Web services are documented [here](http://grobid.readthedocs.io/en/latest/Grobid-service/).

_Warning_: Some quota and query limitation apply to the demo server! Please be courteous and do not overload the demo server. 

## Clients

For helping to exploit GROBID service at scale, we provide clients written in Python, Java, node.js using the [web services](https://grobid.readthedocs.io/en/latest/Grobid-service/) for parallel batch processing:

- <a href="https://github.com/kermitt2/grobid-client-python" target="_blank">Python GROBID client</a>
- <a href="https://github.com/kermitt2/grobid-client-java" target="_blank">Java GROBID client</a>
- <a href="https://github.com/kermitt2/grobid-client-node" target="_blank">Node.js GROBID client</a>

All these clients will take advantage of the multi-threading for scaling large set of PDF processing. As a consequence, they will be much more efficient than the [batch command lines](https://grobid.readthedocs.io/en/latest/Grobid-batch/) (which use only one thread) and should be prefered. 

We have been able recently to run the complete fulltext processing at around 10.6 PDF per second (around 915,000 PDF per day, around 20M pages per day) with the node.js client listed above during one week on one 16 CPU machine (16 threads, 32GB RAM, no SDD, articles from mainstream publishers), see [here](https://github.com/kermitt2/grobid/issues/443#issuecomment-505208132) (11.3M PDF were processed in 6 days by 2 servers without crash).

In addition, a Java example project is available to illustrate how to use GROBID as a Java library: [https://github.com/kermitt2/grobid-example](https://github.com/kermitt2/grobid-example). The example project is using GROBID Java API for extracting header metadata and citations from a PDF and output the results in BibTeX format.  

Finally, the following python utilities can be used to create structured full text corpora of scientific articles simply by indicating a list of strong identifiers like DOI or PMID, performing the identification of online Open Access PDF, the harvesting, the metadata agreegation and the Grobid processing in one step at scale: [article-dataset-builder](https://github.com/kermitt2/article-dataset-builder)

## GROBID Modules

A series of additional modules have been developed for performing __structure aware__ text mining directly on scholar PDF, reusing GROBID's PDF processing and sequence labelling weaponery:

- [grobid-ner](https://github.com/kermitt2/grobid-ner): named entity recognition
- [grobid-quantities](https://github.com/kermitt2/grobid-quantities): recognition and normalization of physical quantities/measurements
- [software-mention](https://github.com/Impactstory/software-mentions): recognition of software mentions and attributes in scientific literature
- [grobid-astro](https://github.com/kermitt2/grobid-astro): recognition of astronomical entities in scientific papers
- [grobid-bio](https://github.com/kermitt2/grobid-bio): a bio-entity tagger using BioNLP/NLPBA 2004 dataset
- [grobid-dictionaries](https://github.com/MedKhem/grobid-dictionaries): structuring dictionaries in raw PDF format
- [grobid-superconductors](https://github.com/lfoppiano/grobid-superconductors): recognition of superconductor material and properties in scientific literature

<<<<<<< HEAD
GROBID uses optionnally Deep Learning models relying on the [DeLFT](https://github.com/kermitt2/delft) library, a task-agnostic Deep Learning framework for sequence labelling and text classification. 
=======
[entity-fishing]((https://github.com/kermitt2/entity-fishing), a tool for extracting Wikidata entities from text and document, can also use Grobid to pre-process scientific articles in PDF, leading to more precise and relevant entity extraction and the capacity to annotate the PDF with interative layout. 

GROBID uses Deep Learning models relying on the following library: [DeLFT](https://github.com/kermitt2/delft)
>>>>>>> c5c35dcb

## Release and changes

See the [Changelog](CHANGELOG.md).

## License

GROBID is distributed under [Apache 2.0 license](http://www.apache.org/licenses/LICENSE-2.0). 

Main author and contact: Patrice Lopez (<patrice.lopez@science-miner.com>)

## Sponsors

ej-technologies provided us a free open-source license for its Java Profiler. Click the JProfiler logo below to learn more.

[![JProfiler](doc/img/jprofiler_medium.png)](http://www.ej-technologies.com/products/jprofiler/overview.html)

## How to cite

If you want to this work, please refer to the present GitHub project, together with the [Software Heritage](https://www.softwareheritage.org/) project-level permanent identifier. For example, with BibTeX:

```bibtex
@misc{GROBID,
    title = {GROBID},
    howpublished = {\url{https://github.com/kermitt2/grobid}},
    publisher = {GitHub},
    year = {2008--2020},
    archivePrefix = {swh},
    eprint = {1:dir:dab86b296e3c3216e2241968f0d63b68e8209d3c}
}
```

See the [GROBID documentation](http://grobid.readthedocs.org/en/latest/References) for more related resources. 

<!-- markdownlint-disable-file MD033 --><|MERGE_RESOLUTION|>--- conflicted
+++ resolved
@@ -78,13 +78,9 @@
 - [grobid-dictionaries](https://github.com/MedKhem/grobid-dictionaries): structuring dictionaries in raw PDF format
 - [grobid-superconductors](https://github.com/lfoppiano/grobid-superconductors): recognition of superconductor material and properties in scientific literature
 
-<<<<<<< HEAD
-GROBID uses optionnally Deep Learning models relying on the [DeLFT](https://github.com/kermitt2/delft) library, a task-agnostic Deep Learning framework for sequence labelling and text classification. 
-=======
 [entity-fishing]((https://github.com/kermitt2/entity-fishing), a tool for extracting Wikidata entities from text and document, can also use Grobid to pre-process scientific articles in PDF, leading to more precise and relevant entity extraction and the capacity to annotate the PDF with interative layout. 
 
-GROBID uses Deep Learning models relying on the following library: [DeLFT](https://github.com/kermitt2/delft)
->>>>>>> c5c35dcb
+GROBID uses optionnally Deep Learning models relying on the [DeLFT](https://github.com/kermitt2/delft) library, a task-agnostic Deep Learning framework for sequence labelling and text classification. 
 
 ## Release and changes
 
