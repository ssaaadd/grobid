package org.grobid.service.process;

import com.google.inject.Inject;
import com.google.inject.Singleton;
import org.apache.pdfbox.pdmodel.PDDocument;
import org.grobid.core.data.BibDataSet;
import org.grobid.core.data.PatentItem;
import org.grobid.core.document.Document;
import org.grobid.core.document.DocumentSource;
import org.grobid.core.engines.Engine;
import org.grobid.core.engines.config.GrobidAnalysisConfig;
import org.grobid.core.factory.GrobidPoolingFactory;
import org.grobid.core.utilities.GrobidProperties;
import org.grobid.core.utilities.IOUtilities;
import org.grobid.core.utilities.KeyGen;
import org.grobid.core.visualization.BlockVisualizer;
import org.grobid.core.visualization.CitationsVisualizer;
import org.grobid.core.visualization.FigureTableVisualizer;
import org.grobid.service.exceptions.GrobidServiceException;
import org.grobid.service.util.BibTexMediaType;
import org.grobid.service.util.ExpectedResponseType;
import org.grobid.service.util.GrobidRestUtils;
import org.slf4j.Logger;
import org.slf4j.LoggerFactory;

import javax.ws.rs.core.HttpHeaders;
import javax.ws.rs.core.MediaType;
import javax.ws.rs.core.Response;
import javax.ws.rs.core.Response.Status;
import java.io.*;
import java.nio.charset.Charset;
import java.util.ArrayList;
import java.util.List;
import java.util.NoSuchElementException;
import java.util.zip.ZipEntry;
import java.util.zip.ZipOutputStream;
import java.security.DigestInputStream;
import java.security.MessageDigest;
import javax.xml.bind.DatatypeConverter;

/**
 * Web services consuming a file
 */
@Singleton
public class GrobidRestProcessFiles {

    private static final Logger LOGGER = LoggerFactory.getLogger(GrobidRestProcessFiles.class);

    @Inject
    public GrobidRestProcessFiles() {

    }

    /**
     * Uploads the origin document which shall be extracted into TEI and
     * extracts only the header data.
     *
     * @param inputStream the data of origin document
     * @param consolidate consolidation parameter for the header extraction
     * @return a response object which contains a TEI representation of the header part
     */
    public Response processStatelessHeaderDocument(
        final InputStream inputStream,
        final int consolidate,
        final boolean includeRawAffiliations
    ) {
        LOGGER.debug(methodLogIn());
        String retVal = null;
        Response response = null;
        File originFile = null;
        Engine engine = null;
        try {
            engine = Engine.getEngine(true);
            // conservative check, if no engine is free in the pool a NoSuchElementException is normally thrown
            if (engine == null) {
                throw new GrobidServiceException(
                    "No GROBID engine available", Status.SERVICE_UNAVAILABLE);
            }

            MessageDigest md = MessageDigest.getInstance("MD5");
            DigestInputStream dis = new DigestInputStream(inputStream, md); 

            originFile = IOUtilities.writeInputFile(dis);
            byte[] digest = md.digest();

            if (originFile == null) {
                LOGGER.error("The input file cannot be written.");
                throw new GrobidServiceException(
                    "The input file cannot be written. ", Status.INTERNAL_SERVER_ERROR);
            } 

            String md5Str = DatatypeConverter.printHexBinary(digest).toUpperCase();

            // starts conversion process
            retVal = engine.processHeader(
                originFile.getAbsolutePath(),
                md5Str,
                consolidate,
                includeRawAffiliations,
                null
            );

            if (GrobidRestUtils.isResultNullOrEmpty(retVal)) {
                response = Response.status(Response.Status.NO_CONTENT).build();
            } else {
                response = Response.status(Response.Status.OK)
                    .entity(retVal)
                    .header(HttpHeaders.CONTENT_TYPE, MediaType.APPLICATION_XML + "; charset=UTF-8")
                    .build();
            }
        } catch (NoSuchElementException nseExp) {
            LOGGER.error("Could not get an engine from the pool within configured time. Sending service unavailable.");
            response = Response.status(Status.SERVICE_UNAVAILABLE).build();
        } catch (Exception exp) {
            LOGGER.error("An unexpected exception occurs. ", exp);
            response = Response.status(Status.INTERNAL_SERVER_ERROR).entity(exp.getMessage()).build();
        } finally {
            if (originFile != null)
                IOUtilities.removeTempFile(originFile);

            if (engine != null) {
                GrobidPoolingFactory.returnEngine(engine);
            }
        }

        LOGGER.debug(methodLogOut());
        return response;
    }

    /**
     * Uploads the origin document which shall be extracted into TEI.
     *
     * @param inputStream          the data of origin document
     * @param consolidateHeader    the consolidation option allows GROBID to exploit Crossref
     *                             for improving header information
     * @param consolidateCitations the consolidation option allows GROBID to exploit Crossref
     *                             for improving citations information
     * @param startPage            give the starting page to consider in case of segmentation of the
     *                             PDF, -1 for the first page (default)
     * @param endPage              give the end page to consider in case of segmentation of the
     *                             PDF, -1 for the last page (default)
     * @param generateIDs          if true, generate random attribute id on the textual elements of
     *                             the resulting TEI
     * @return a response object mainly contain the TEI representation of the
     * full text
     */
    public Response processFulltextDocument(final InputStream inputStream,
                                          final int consolidateHeader,
                                          final int consolidateCitations,
                                          final boolean includeRawAffiliations,
                                          final boolean includeRawCitations,
                                          final int startPage,
                                          final int endPage,
                                          final boolean generateIDs,
                                          final boolean segmentSentences,
                                          final List<String> teiCoordinates) throws Exception {
        LOGGER.debug(methodLogIn());

        String retVal = null;
        Response response = null;
        File originFile = null;
        Engine engine = null;
        try {
            engine = Engine.getEngine(true);
            // conservative check, if no engine is free in the pool a NoSuchElementException is normally thrown
            if (engine == null) {
                throw new GrobidServiceException(
                    "No GROBID engine available", Status.SERVICE_UNAVAILABLE);
            }

            MessageDigest md = MessageDigest.getInstance("MD5");
            DigestInputStream dis = new DigestInputStream(inputStream, md); 

            originFile = IOUtilities.writeInputFile(dis);
            byte[] digest = md.digest();
            if (originFile == null) {
                LOGGER.error("The input file cannot be written.");
                throw new GrobidServiceException(
                    "The input file cannot be written.", Status.INTERNAL_SERVER_ERROR);
            } 

            String md5Str = DatatypeConverter.printHexBinary(digest).toUpperCase();

            // starts conversion process
            GrobidAnalysisConfig config =
                GrobidAnalysisConfig.builder()
                    .consolidateHeader(consolidateHeader)
                    .consolidateCitations(consolidateCitations)
                    .includeRawAffiliations(includeRawAffiliations)
                    .includeRawCitations(includeRawCitations)
                    .startPage(startPage)
                    .endPage(endPage)
                    .generateTeiIds(generateIDs)
                    .generateTeiCoordinates(teiCoordinates)
                    .withSentenceSegmentation(segmentSentences)
                    .build();

            retVal = engine.fullTextToTEI(originFile, md5Str, config);

            if (GrobidRestUtils.isResultNullOrEmpty(retVal)) {
                response = Response.status(Response.Status.NO_CONTENT).build();
            } else {
                response = Response.status(Response.Status.OK)
                    .entity(retVal)
                    .header(HttpHeaders.CONTENT_TYPE, MediaType.APPLICATION_XML + "; charset=UTF-8")
                    .build();
            }
        } catch (NoSuchElementException nseExp) {
            LOGGER.error("Could not get an engine from the pool within configured time. Sending service unavailable.");
            response = Response.status(Status.SERVICE_UNAVAILABLE).build();
        } catch (Exception exp) {
            LOGGER.error("An unexpected exception occurs. ", exp);
            response = Response.status(Status.INTERNAL_SERVER_ERROR).entity(exp.getMessage()).build();
        } finally {
            if (engine != null) {
                GrobidPoolingFactory.returnEngine(engine);
            }

            if (originFile != null)
              IOUtilities.removeTempFile(originFile);
        }

        LOGGER.debug(methodLogOut());
        return response;
    }

    /**
     * Uploads the origin document which shall be extracted into TEI + assets in a ZIP
     * archive.
     *
     * @param inputStream          the data of origin document
     * @param consolidateHeader    the consolidation option allows GROBID to exploit Crossref
     *                             for improving header information
     * @param consolidateCitations the consolidation option allows GROBID to exploit Crossref
     *                             for improving citations information
     * @param startPage            give the starting page to consider in case of segmentation of the
     *                             PDF, -1 for the first page (default)
     * @param endPage              give the end page to consider in case of segmentation of the
     *                             PDF, -1 for the last page (default)
     * @param generateIDs          if true, generate random attribute id on the textual elements of
     *                             the resulting TEI
     * @return a response object mainly contain the TEI representation of the
     * full text
     */
    public Response processStatelessFulltextAssetDocument(final InputStream inputStream,
                                                          final int consolidateHeader,
                                                          final int consolidateCitations,
                                                          final boolean includeRawAffiliations,
                                                          final boolean includeRawCitations,
                                                          final int startPage,
                                                          final int endPage,
                                                          final boolean generateIDs,
                                                          final boolean segmentSentences) throws Exception {
        LOGGER.debug(methodLogIn());
        Response response = null;
        String retVal = null;
        File originFile = null;
        Engine engine = null;
        String assetPath = null;
        try {
            engine = Engine.getEngine(true);
            // conservative check, if no engine is free in the pool a NoSuchElementException is normally thrown
            if (engine == null) {
                throw new GrobidServiceException(
                    "No GROBID engine available", Status.SERVICE_UNAVAILABLE);
            }

            MessageDigest md = MessageDigest.getInstance("MD5");
            DigestInputStream dis = new DigestInputStream(inputStream, md); 

            originFile = IOUtilities.writeInputFile(dis);
            byte[] digest = md.digest();
            if (originFile == null) {
                LOGGER.error("The input file cannot be written.");
                throw new GrobidServiceException(
                    "The input file cannot be written.", Status.INTERNAL_SERVER_ERROR);
            } 

            // set the path for the asset files
            assetPath = GrobidProperties.getTempPath().getPath() + File.separator + KeyGen.getKey();

            String md5Str = DatatypeConverter.printHexBinary(digest).toUpperCase();

            // starts conversion process
            GrobidAnalysisConfig config =
                GrobidAnalysisConfig.builder()
                    .consolidateHeader(consolidateHeader)
                    .consolidateCitations(consolidateCitations)
                    .includeRawAffiliations(includeRawAffiliations)
                    .includeRawCitations(includeRawCitations)
                    .startPage(startPage)
                    .endPage(endPage)
                    .generateTeiIds(generateIDs)
                    .pdfAssetPath(new File(assetPath))
                    .withSentenceSegmentation(segmentSentences)
                    .build();

            retVal = engine.fullTextToTEI(originFile, md5Str, config);

            if (GrobidRestUtils.isResultNullOrEmpty(retVal)) {
                response = Response.status(Status.NO_CONTENT).build();
            } else {

                response = Response.status(Status.OK).type("application/zip").build();

                ByteArrayOutputStream ouputStream = new ByteArrayOutputStream();
                ZipOutputStream out = new ZipOutputStream(ouputStream);
                out.putNextEntry(new ZipEntry("tei.xml"));
                out.write(retVal.getBytes(Charset.forName("UTF-8")));
                // put now the assets, i.e. all the files under the asset path
                File assetPathDir = new File(assetPath);
                if (assetPathDir.exists()) {
                    File[] files = assetPathDir.listFiles();
                    if (files != null) {
                        byte[] buffer = new byte[1024];
                        for (final File currFile : files) {
                            if (currFile.getName().toLowerCase().endsWith(".jpg")
                                || currFile.getName().toLowerCase().endsWith(".png")) {
                                try {
                                    ZipEntry ze = new ZipEntry(currFile.getName());
                                    out.putNextEntry(ze);
                                    FileInputStream in = new FileInputStream(currFile);
                                    int len;
                                    while ((len = in.read(buffer)) > 0) {
                                        out.write(buffer, 0, len);
                                    }
                                    in.close();
                                    out.closeEntry();
                                } catch (IOException e) {
                                    throw new GrobidServiceException("IO Exception when zipping", e, Status.INTERNAL_SERVER_ERROR);
                                }
                            }
                        }
                    }
                }
                out.finish();

                response = Response
                    .ok()
                    .type("application/zip")
                    .entity(ouputStream.toByteArray())
                    .header("Content-Disposition", "attachment; filename=\"result.zip\"")
                    .build();
                out.close();
            }
        } catch (NoSuchElementException nseExp) {
            LOGGER.error("Could not get an engine from the pool within configured time. Sending service unavailable.");
            response = Response.status(Status.SERVICE_UNAVAILABLE).build();
        } catch (Exception exp) {
            LOGGER.error("An unexpected exception occurs. ", exp);
            response = Response.status(Status.INTERNAL_SERVER_ERROR).entity(exp.getMessage()).build();
        } finally {
            if (originFile != null)
                IOUtilities.removeTempFile(originFile);
            
            if (assetPath != null) {
                IOUtilities.removeTempDirectory(assetPath);
            }
            
            if (engine != null) {
                GrobidPoolingFactory.returnEngine(engine);
            }
        }

        LOGGER.debug(methodLogOut());
        return response;
    }


    /**
     * Process a patent document in PDF for extracting and parsing citations in the description body.
     *
     * @param inputStream the data of origin document
     * @return a response object mainly containing the TEI representation of the
     * citation
     */
    public Response processCitationPatentPDF(final InputStream inputStream,
                                             final int consolidate,
                                             final boolean includeRawCitations) throws Exception {
        LOGGER.debug(methodLogIn());
        Response response = null;
        String retVal = null;
        File originFile = null;
        Engine engine = null;
        try {
            engine = Engine.getEngine(true);
            // conservative check, if no engine is free in the pool a NoSuchElementException is normally thrown
            if (engine == null) {
                throw new GrobidServiceException(
                    "No GROBID engine available", Status.SERVICE_UNAVAILABLE);
            }

            originFile = IOUtilities.writeInputFile(inputStream);
            if (originFile == null) {
                LOGGER.error("The input file cannot be written.");
                throw new GrobidServiceException(
                    "The input file cannot be written.", Status.INTERNAL_SERVER_ERROR);
            } 

            // starts conversion process
            List<PatentItem> patents = new ArrayList<>();
            List<BibDataSet> articles = new ArrayList<>();
            retVal = engine.processAllCitationsInPDFPatent(originFile.getAbsolutePath(),
                                                           articles, patents, consolidate, includeRawCitations);

            if (GrobidRestUtils.isResultNullOrEmpty(retVal)) {
                response = Response.status(Status.NO_CONTENT).build();
            } else {
                response = Response.status(Status.OK)
                    .entity(retVal)
                    .header(HttpHeaders.CONTENT_TYPE, MediaType.APPLICATION_XML + "; charset=UTF-8")
                    .build();
            }
        } catch (NoSuchElementException nseExp) {
            LOGGER.error("Could not get an engine from the pool within configured time. Sending service unavailable.");
            response = Response.status(Status.SERVICE_UNAVAILABLE).build();
        } catch (Exception exp) {
            LOGGER.error("An unexpected exception occurs. ", exp);
            response = Response.status(Status.INTERNAL_SERVER_ERROR).entity(exp.getMessage()).build();
        } finally {
            if (originFile != null)
                IOUtilities.removeTempFile(originFile);

            if (engine != null) {
                GrobidPoolingFactory.returnEngine(engine);
            }
        }

        LOGGER.debug(methodLogOut());
        return response;
    }

    /**
     * Process a patent document encoded in ST.36 for extracting and parsing citations in the description body.
     *
     * @param inputStream the data of origin document
     * @return a response object mainly containing the TEI representation of the
     * citation
     */
    public Response processCitationPatentST36(final InputStream inputStream,
                                              final int consolidate,
                                              final boolean includeRawCitations) throws Exception {
        LOGGER.debug(methodLogIn());
        Response response = null;
        String retVal = null;
        File originFile = null;
        Engine engine = null;
        try {
            engine = Engine.getEngine(true);
            // conservative check, if no engine is free in the pool a NoSuchElementException is normally thrown
            if (engine == null) {
                throw new GrobidServiceException(
                    "No GROBID engine available", Status.SERVICE_UNAVAILABLE);
            }

            originFile = IOUtilities.writeInputFile(inputStream);
            if (originFile == null) {
                LOGGER.error("The input file cannot be written.");
                throw new GrobidServiceException(
                    "The input file cannot be written.", Status.INTERNAL_SERVER_ERROR);
            } 

            // starts conversion process
            List<PatentItem> patents = new ArrayList<>();
            List<BibDataSet> articles = new ArrayList<>();
            retVal = engine.processAllCitationsInXMLPatent(originFile.getAbsolutePath(),
                    articles, patents, consolidate, includeRawCitations);

            if (GrobidRestUtils.isResultNullOrEmpty(retVal)) {
                response = Response.status(Status.NO_CONTENT).build();
            } else {
                //response = Response.status(Status.OK).entity(retVal).type(MediaType.APPLICATION_XML).build();
                response = Response.status(Status.OK)
                    .entity(retVal)
                    .header(HttpHeaders.CONTENT_TYPE, MediaType.APPLICATION_XML + "; charset=UTF-8")
                    .build();
            }
        } catch (NoSuchElementException nseExp) {
            LOGGER.error("Could not get an engine from the pool within configured time. Sending service unavailable.");
            response = Response.status(Status.SERVICE_UNAVAILABLE).build();
        } catch (Exception exp) {
            LOGGER.error("An unexpected exception occurs. ", exp);
            response = Response.status(Status.INTERNAL_SERVER_ERROR).entity(exp.getMessage()).build();
        } finally {
            if (originFile != null)
                IOUtilities.removeTempFile(originFile);
            
            if (engine != null) {
                GrobidPoolingFactory.returnEngine(engine);
            }
        }

        LOGGER.debug(methodLogOut());
        return response;
    }

    /**
     * Uploads the origin document, extract and parser all its references.
     *
     * @param inputStream          the data of origin document
     * @param consolidate          if the result has to be consolidated with CrossRef access.
     * @param includeRawCitations  determines whether the original citation (called "raw") should be included in the
     *                             output
     * @param expectedResponseType determines whether XML or BibTeX should be returned
     * @return a response object mainly contain the TEI representation of the full text
     */
    public Response processStatelessReferencesDocument(final InputStream inputStream,
                                                       final int consolidate,
                                                       final boolean includeRawCitations,
                                                       ExpectedResponseType expectedResponseType) {
        LOGGER.debug(methodLogIn());
        Response response;
        File originFile = null;
        Engine engine = null;
        try {
            engine = Engine.getEngine(true);
            // conservative check, if no engine is free in the pool a NoSuchElementException is normally thrown
            if (engine == null) {
                throw new GrobidServiceException(
                    "No GROBID engine available", Status.SERVICE_UNAVAILABLE);
            }

            MessageDigest md = MessageDigest.getInstance("MD5");
            DigestInputStream dis = new DigestInputStream(inputStream, md); 

            originFile = IOUtilities.writeInputFile(dis);
            byte[] digest = md.digest();
            if (originFile == null) {
                LOGGER.error("The input file cannot be written.");
                throw new GrobidServiceException(
                    "The input file cannot be written.", Status.INTERNAL_SERVER_ERROR);
            } 

            String md5Str = DatatypeConverter.printHexBinary(digest).toUpperCase();

            // starts conversion process
            List<BibDataSet> bibDataSetList = engine.processReferences(originFile, md5Str, consolidate);

            if (bibDataSetList.isEmpty()) {
                response = Response.status(Status.NO_CONTENT).build();
            } else if (expectedResponseType == ExpectedResponseType.BIBTEX) {
                StringBuilder result = new StringBuilder();
                GrobidAnalysisConfig config = new GrobidAnalysisConfig.GrobidAnalysisConfigBuilder().includeRawCitations(includeRawCitations).build();
                int p = 0;
                for (BibDataSet res : bibDataSetList) {
                    result.append(res.getResBib().toBibTeX(Integer.toString(p), config));
                    result.append("\n");
                    p++;
                }
                response = Response.status(Status.OK)
                                   .entity(result.toString())
                                   .header(HttpHeaders.CONTENT_TYPE, BibTexMediaType.MEDIA_TYPE + "; charset=UTF-8")
                                   .build();
            } else {
                StringBuilder result = new StringBuilder();
                // dummy header
                result.append("<TEI xmlns=\"http://www.tei-c.org/ns/1.0\" " +
                    "xmlns:xlink=\"http://www.w3.org/1999/xlink\" " +
                    "\n xmlns:mml=\"http://www.w3.org/1998/Math/MathML\">\n");
                result.append("\t<teiHeader/>\n\t<text>\n\t\t<front/>\n\t\t" +
                    "<body/>\n\t\t<back>\n\t\t\t<div>\n\t\t\t\t<listBibl>\n");
                int p = 0;
                for (BibDataSet bibDataSet : bibDataSetList) {
                    result.append(bibDataSet.toTEI(p, includeRawCitations));
                    result.append("\n");
                    p++;
                }
                result.append("\t\t\t\t</listBibl>\n\t\t\t</div>\n\t\t</back>\n\t</text>\n</TEI>\n");
                response = Response.status(Status.OK)
                                   .entity(result.toString())
                                   .header(HttpHeaders.CONTENT_TYPE, MediaType.APPLICATION_XML + "; charset=UTF-8")
                                   .build();
            }
        } catch (NoSuchElementException nseExp) {
            LOGGER.error("Could not get an engine from the pool within configured time. Sending service unavailable.");
            response = Response.status(Status.SERVICE_UNAVAILABLE).build();
        } catch (Exception exp) {
            LOGGER.error("An unexpected exception occurs. ", exp);
            response = Response.status(Status.INTERNAL_SERVER_ERROR).entity(exp.getMessage()).build();
        } finally {
            if (originFile != null)
                IOUtilities.removeTempFile(originFile);

            if (engine != null) {
                GrobidPoolingFactory.returnEngine(engine);
            }
        }

        LOGGER.debug(methodLogOut());
        return response;
    }

    /**
     * Uploads the origin PDF, process it and return the PDF augmented with annotations.
     *
     * @param inputStream the data of origin PDF
     * @param fileName    the name of origin PDF
     * @param type        gives type of annotation
     * @return a response object containing the annotated PDF
     */
    public Response processPDFAnnotation(final InputStream inputStream,
                                         final String fileName,
                                         final int consolidateHeader,
                                         final int consolidateCitations,
                                         final boolean includeRawAffiliations,
                                         final boolean includeRawCitations,
                                         final GrobidRestUtils.Annotation type) throws Exception {
        LOGGER.debug(methodLogIn());
        Response response = null;
        PDDocument out = null;
        File originFile = null;
        Engine engine = null;
        try {
            engine = Engine.getEngine(true);
            // conservative check, if no engine is free in the pool a NoSuchElementException is normally thrown
            if (engine == null) {
                throw new GrobidServiceException(
                    "No GROBID engine available", Status.SERVICE_UNAVAILABLE);
            }

            originFile = IOUtilities.writeInputFile(inputStream);
            if (originFile == null) {
                LOGGER.error("The input file cannot be written.");
                throw new GrobidServiceException(
                    "The input file cannot be written.", Status.INTERNAL_SERVER_ERROR);
            } 

            out = annotate(
                originFile, type, engine,
                consolidateHeader, consolidateCitations,
                includeRawAffiliations, includeRawCitations
            );
            if (out != null) {
                ByteArrayOutputStream outputStream = new ByteArrayOutputStream();
                out.save(outputStream);
                response = Response
                    .ok()
                    .type("application/pdf")
                    .entity(outputStream.toByteArray())
                    .header("Content-Disposition", "attachment; filename=\"" + fileName + "\"")
                    .build();
            } else {
                response = Response.status(Status.NO_CONTENT).build();
            }
        } catch (NoSuchElementException nseExp) {
            LOGGER.error("Could not get an engine from the pool within configured time. Sending service unavailable.");
            response = Response.status(Status.SERVICE_UNAVAILABLE).build();
        } catch (Exception exp) {
            LOGGER.error("An unexpected exception occurs. ", exp);
            response = Response.status(Status.INTERNAL_SERVER_ERROR).entity(exp.getMessage()).build();
        } finally {
            if (originFile != null)
                IOUtilities.removeTempFile(originFile);

            try {
                out.close();
            } catch (IOException e) {
                LOGGER.error("An unexpected exception occurs. ", e);
                response = Response.status(Status.INTERNAL_SERVER_ERROR).entity(e.getMessage()).build();
            }

            if (engine != null) {
                GrobidPoolingFactory.returnEngine(engine);
            }
        }

        LOGGER.debug(methodLogOut());
        return response;
    }


    /**
     * Uploads the origin PDF, process it and return PDF annotations for references in JSON.
     *
     * @param inputStream the data of origin PDF
     * @return a response object containing the JSON annotations
     */
    public Response processPDFReferenceAnnotation(final InputStream inputStream,
                                                  final int consolidateHeader,
                                                  final int consolidateCitations,
                                                  final boolean includeRawCitations) throws Exception {
        LOGGER.debug(methodLogIn());
        Response response = null;
        File originFile = null;
        Engine engine = null;
        try {
            engine = Engine.getEngine(true);
            // conservative check, if no engine is free in the pool a NoSuchElementException is normally thrown
            if (engine == null) {
                throw new GrobidServiceException(
                    "No GROBID engine available", Status.SERVICE_UNAVAILABLE);
            }

            MessageDigest md = MessageDigest.getInstance("MD5");
            DigestInputStream dis = new DigestInputStream(inputStream, md); 

            originFile = IOUtilities.writeInputFile(dis);
            byte[] digest = md.digest();
            if (originFile == null) {
                LOGGER.error("The input file cannot be written.");
                throw new GrobidServiceException(
                    "The input file cannot be written.", Status.INTERNAL_SERVER_ERROR);
            } 

            String md5Str = DatatypeConverter.printHexBinary(digest).toUpperCase();

            List<String> elementWithCoords = new ArrayList<>();
            elementWithCoords.add("ref");
            elementWithCoords.add("biblStruct");
            GrobidAnalysisConfig config = new GrobidAnalysisConfig
                .GrobidAnalysisConfigBuilder()
                .generateTeiCoordinates(elementWithCoords)
                .consolidateCitations(consolidateCitations)
                .includeRawCitations(includeRawCitations)
                .build();

<<<<<<< HEAD
            //DocumentSource documentSource = DocumentSource.fromPdf(originFile);
            Document teiDoc = engine.fullTextToTEIDoc(originFile, config);
            String json = CitationsVisualizer.getJsonAnnotations(teiDoc, null, true);
=======
            DocumentSource documentSource = DocumentSource.fromPdf(originFile);
            Document teiDoc = engine.fullTextToTEIDoc(originFile, md5Str, config);
            String json = CitationsVisualizer.getJsonAnnotations(teiDoc, null);
>>>>>>> 970ec21e

            if (json != null) {
                response = Response
                    .ok()
                    .header(HttpHeaders.CONTENT_TYPE, MediaType.APPLICATION_JSON + "; charset=UTF-8")
                    .entity(json)
                    .build();
            } else {
                response = Response.status(Status.NO_CONTENT).build();
            }
            
        } catch (NoSuchElementException nseExp) {
            LOGGER.error("Could not get an engine from the pool within configured time. Sending service unavailable.");
            response = Response.status(Status.SERVICE_UNAVAILABLE).build();
        } catch (Exception exp) {
            LOGGER.error("An unexpected exception occurs. ", exp);
            response = Response.status(Status.INTERNAL_SERVER_ERROR).entity(exp.getMessage()).build();
        } finally {
            if (originFile != null)
                IOUtilities.removeTempFile(originFile);

            if (engine != null) {
                GrobidPoolingFactory.returnEngine(engine);
            }
        }
        LOGGER.debug(methodLogOut());
        return response;
    }

    /**
     * Annotate the citations in a PDF patent document with JSON annotations.
     *
     * @param inputStream the data of origin document
     * @return a response object mainly containing the TEI representation of the
     * citation
     */
    public Response annotateCitationPatentPDF(final InputStream inputStream,
                                              final int consolidate,
                                              final boolean includeRawCitations) throws Exception {
        LOGGER.debug(methodLogIn());
        Response response = null;
        String retVal = null;
        File originFile = null;
        Engine engine = null;
        try {
            engine = Engine.getEngine(true);
            // conservative check, if no engine is free in the pool a NoSuchElementException is normally thrown
            if (engine == null) {
                throw new GrobidServiceException(
                    "No GROBID engine available", Status.SERVICE_UNAVAILABLE);
            }

            originFile = IOUtilities.writeInputFile(inputStream);
            if (originFile == null) {
                LOGGER.error("The input file cannot be written.");
                throw new GrobidServiceException(
                    "The input file cannot be written.", Status.INTERNAL_SERVER_ERROR);
            } 

            // starts conversion process
            retVal = engine.annotateAllCitationsInPDFPatent(originFile.getAbsolutePath(), consolidate, includeRawCitations);
                    
            if (GrobidRestUtils.isResultNullOrEmpty(retVal)) {
                response = Response.status(Status.NO_CONTENT).build();
            } else {
                response = Response.status(Status.OK)
                    .entity(retVal)
                    .header(HttpHeaders.CONTENT_TYPE, MediaType.APPLICATION_JSON + "; charset=UTF-8")
                   .build();
            }
        } catch (NoSuchElementException nseExp) {
            LOGGER.error("Could not get an engine from the pool within configured time. Sending service unavailable.");
            response = Response.status(Status.SERVICE_UNAVAILABLE).build();
        } catch (Exception exp) {
            LOGGER.error("An unexpected exception occurs. ", exp);
            response = Response.status(Status.INTERNAL_SERVER_ERROR).entity(exp.getMessage()).build();
        } finally {
            if (originFile != null)
                IOUtilities.removeTempFile(originFile);

            if (engine != null) {
                GrobidPoolingFactory.returnEngine(engine);
            }
        }
        LOGGER.debug(methodLogOut());
        return response;
    }

    public String methodLogIn() {
        return ">> " + GrobidRestProcessFiles.class.getName() + "." + Thread.currentThread().getStackTrace()[1].getMethodName();
    }

    public String methodLogOut() {
        return "<< " + GrobidRestProcessFiles.class.getName() + "." + Thread.currentThread().getStackTrace()[1].getMethodName();
    }

    protected PDDocument annotate(File originFile, 
                                  final GrobidRestUtils.Annotation type, Engine engine,
                                  final int consolidateHeader,
                                  final int consolidateCitations,
                                  final boolean includeRawAffiliations,
                                  final boolean includeRawCitations) throws Exception {
        // starts conversion process
        PDDocument outputDocument = null;
        // list of TEI elements that should come with coordinates
        List<String> elementWithCoords = new ArrayList<>();
        if (type == GrobidRestUtils.Annotation.CITATION) {
            elementWithCoords.add("ref");
            elementWithCoords.add("biblStruct");
        } else if (type == GrobidRestUtils.Annotation.FIGURE) {
            elementWithCoords.add("figure");
        }

        GrobidAnalysisConfig config = new GrobidAnalysisConfig
            .GrobidAnalysisConfigBuilder()
            .consolidateHeader(consolidateHeader)
            .consolidateCitations(consolidateCitations)
            .includeRawAffiliations(includeRawAffiliations)
            .includeRawCitations(includeRawCitations)
            .generateTeiCoordinates(elementWithCoords)
            .build();

        DocumentSource documentSource = 
            DocumentSource.fromPdf(originFile, config.getStartPage(), config.getEndPage(), true, true, false);

        Document teiDoc = engine.fullTextToTEIDoc(documentSource, config);

        documentSource = 
            DocumentSource.fromPdf(originFile, config.getStartPage(), config.getEndPage(), true, true, false);

        PDDocument document = PDDocument.load(originFile);
        //If no pages, skip the document
        if (document.getNumberOfPages() > 0) {
            outputDocument = dispatchProcessing(type, document, documentSource, teiDoc);
        } else {
            throw new RuntimeException("Cannot identify any pages in the input document. " +
                "The document cannot be annotated. Please check whether the document is valid or the logs.");
        }
        
        documentSource.close(true, true, false);

        return outputDocument;
    }

    protected PDDocument dispatchProcessing(GrobidRestUtils.Annotation type, PDDocument document,
                                            DocumentSource documentSource, Document teiDoc
    ) throws Exception {
        PDDocument out = null;
        if (type == GrobidRestUtils.Annotation.CITATION) {
            out = CitationsVisualizer.annotatePdfWithCitations(document, teiDoc, null);
        } else if (type == GrobidRestUtils.Annotation.BLOCK) {
            out = BlockVisualizer.annotateBlocks(document, documentSource.getXmlFile(),
                teiDoc, true, true, false);
        } else if (type == GrobidRestUtils.Annotation.FIGURE) {
            out = FigureTableVisualizer.annotateFigureAndTables(document, documentSource.getXmlFile(),
                teiDoc, true, true, true, false, false);
        } 
        return out;
    }

}<|MERGE_RESOLUTION|>--- conflicted
+++ resolved
@@ -714,15 +714,8 @@
                 .includeRawCitations(includeRawCitations)
                 .build();
 
-<<<<<<< HEAD
-            //DocumentSource documentSource = DocumentSource.fromPdf(originFile);
             Document teiDoc = engine.fullTextToTEIDoc(originFile, config);
             String json = CitationsVisualizer.getJsonAnnotations(teiDoc, null, true);
-=======
-            DocumentSource documentSource = DocumentSource.fromPdf(originFile);
-            Document teiDoc = engine.fullTextToTEIDoc(originFile, md5Str, config);
-            String json = CitationsVisualizer.getJsonAnnotations(teiDoc, null);
->>>>>>> 970ec21e
 
             if (json != null) {
                 response = Response
