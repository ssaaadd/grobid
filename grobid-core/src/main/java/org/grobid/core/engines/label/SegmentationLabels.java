--- conflicted
+++ resolved
@@ -2,6 +2,10 @@
 
 import org.grobid.core.GrobidModels;
 
+/**
+ * @author Slava
+ * Date: 4/3/14
+ */
 public class SegmentationLabels extends TaggingLabels{
     /**
      * cover page <cover>,
@@ -14,12 +18,7 @@
      * page number <page>,
      * annexes <annex>,
 	 * acknowledgement <acknowledgement>,
-<<<<<<< HEAD
-	 * availability <availability>,
-	 * funding <funding>,
-=======
      * line number <linenumber>,
->>>>>>> 08539af9
      * other <other>,
 	 * toc <toc> -> not yet used because not yet training data for this
      */
@@ -51,9 +50,6 @@
     public static final TaggingLabel ANNEX = new TaggingLabelImpl(GrobidModels.SEGMENTATION, ANNEX_LABEL);
     public static final TaggingLabel REFERENCES = new TaggingLabelImpl(GrobidModels.SEGMENTATION, REFERENCES_LABEL);
     public static final TaggingLabel ACKNOWLEDGEMENT = new TaggingLabelImpl(GrobidModels.SEGMENTATION, ACKNOWLEDGEMENT_LABEL);
-
-    public static final TaggingLabel AVAILABILITY = new TaggingLabelImpl(GrobidModels.SEGMENTATION, AVAILABILITY_LABEL);
-    public static final TaggingLabel FUNDING = new TaggingLabelImpl(GrobidModels.SEGMENTATION, FUNDING_LABEL);
     public static final TaggingLabel TOC = new TaggingLabelImpl(GrobidModels.SEGMENTATION, TOC_LABEL);
     public static final TaggingLabel LINENUMBER = new TaggingLabelImpl(GrobidModels.SEGMENTATION, LINE_NUMBER_LABEL);
 
@@ -68,8 +64,6 @@
         register(ANNEX);
         register(REFERENCES);
         register(ACKNOWLEDGEMENT);
-        register(AVAILABILITY);
-        register(FUNDING);
         register(TOC);
         register(LINENUMBER);
     }
