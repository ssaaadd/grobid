package org.grobid.core.engines;

import eugfc.imageio.plugins.PNMRegistry;
import org.apache.commons.io.FileUtils;
import org.grobid.core.GrobidModels;
import org.grobid.core.document.BasicStructureBuilder;
import org.grobid.core.document.Document;
import org.grobid.core.document.DocumentSource;
import org.grobid.core.engines.config.GrobidAnalysisConfig;
import org.grobid.core.exceptions.GrobidException;
import org.grobid.core.exceptions.GrobidExceptionStatus;
import org.grobid.core.features.FeatureFactory;
import org.grobid.core.features.FeaturesVectorSegmentation;
import org.grobid.core.layout.*;
import org.grobid.core.utilities.GrobidProperties;
import org.grobid.core.utilities.LanguageUtilities;
import org.grobid.core.utilities.TextUtilities;
import org.slf4j.Logger;
import org.slf4j.LoggerFactory;

import javax.imageio.ImageIO;
import java.awt.image.BufferedImage;
import java.io.*;
import java.util.*;
import java.util.regex.Matcher;

import static org.apache.commons.lang3.StringUtils.*;

// for image conversion we're using an ImageIO plugin for PPM format support
// see https://github.com/eug/imageio-pnm
// the jar for this plugin is located in the local repository

/**
 * Realise a high level segmentation of a document into cover page, document header, page footer,
 * page header, document body, bibliographical section, each bibliographical references in
 * the biblio section and finally the possible annexes.
 *
 */
public class Segmentation extends AbstractParser {

	/*
        13 labels for this model:
	 		cover page <cover>, 
			document header <header>, 
			page footer <footnote>, 
			page header <headnote>,
            note in margin <marginnote>, 
			document body <body>, 
			bibliographical section <references>, 
			page number <page>,
			annexes <annex>,
		    acknowledgement <acknowledgement>,
<<<<<<< HEAD
		   	availability <availability>,
		   	funding <funding>,
=======
		    line number <linenumber>
>>>>>>> 08539af9
            other <other>,
		    toc <toc> -> not yet used because not yet training data for this
	*/

    private static final Logger LOGGER = LoggerFactory.getLogger(Segmentation.class);

    // default bins for relative position
    private static final int NBBINS_POSITION = 12;

    // default bins for inter-block spacing
    private static final int NBBINS_SPACE = 5;

    // default bins for block character density
    private static final int NBBINS_DENSITY = 5;

    // projection scale for line length
    private static final int LINESCALE = 10;

    private LanguageUtilities languageUtilities = LanguageUtilities.getInstance();
    private FeatureFactory featureFactory = FeatureFactory.getInstance();

    /**
     * TODO some documentation...
     */
    public Segmentation() {
        super(GrobidModels.SEGMENTATION);
    }
    
    /**
     * Segment a PDF document into high level zones: cover page, document header,
     * page footer, page header, body, page numbers, biblio section and annexes.
     *
     * @param documentSource     document source
     * @return Document object with segmentation information
     */
    public Document processing(DocumentSource documentSource, GrobidAnalysisConfig config) {
        try {
            Document doc = new Document(documentSource);
            if (config.getAnalyzer() != null)
                doc.setAnalyzer(config.getAnalyzer());
            doc.addTokenizedDocument(config);
            doc = prepareDocument(doc);

            // if assets is true, the images are still there under directory pathXML+"_data"
            // we copy them to the assetPath directory

            File assetFile = config.getPdfAssetPath();
            if (assetFile != null) {
                dealWithImages(documentSource, doc, assetFile, config);
            }
            return doc;
        } finally {
            // keep it clean when leaving...
            /*if (config.getPdfAssetPath() == null) {
                // remove the pdfalto tmp file
                DocumentSource.close(documentSource, false, true, true);
            } else*/ {
                // remove the pdfalto tmp files, including the sub-directories
                DocumentSource.close(documentSource, true, true, true);
            }
        }
    }

    public Document processing(String text) {
        Document doc = Document.createFromText(text);
        return prepareDocument(doc);
    }

    public Document prepareDocument(Document doc) {

        List<LayoutToken> tokenizations = doc.getTokenizations();
        if (tokenizations.size() > GrobidProperties.getPdfTokensMax()) {
            throw new GrobidException("The document has " + tokenizations.size() + " tokens, but the limit is " + GrobidProperties.getPdfTokensMax(),
                    GrobidExceptionStatus.TOO_MANY_TOKENS);
        }

        doc.produceStatistics();
        String content = getAllLinesFeatured(doc);
        if (isNotEmpty(trim(content))) {
            String labelledResult = label(content);
            // set the different sections of the Document object
            doc = BasicStructureBuilder.generalResultSegmentation(doc, labelledResult, tokenizations);
        }
        return doc;
    }

    private void dealWithImages(DocumentSource documentSource, Document doc, File assetFile, GrobidAnalysisConfig config) {
        if (assetFile != null) {
            // copy the files under the directory pathXML+"_data" (the asset files) into the path specified by assetPath

            if (!assetFile.exists()) {
                // we create it
                if (assetFile.mkdir()) {
                    LOGGER.debug("Directory created: " + assetFile.getPath());
                } else {
                    LOGGER.error("Failed to create directory: " + assetFile.getPath());
                }
            }
            PNMRegistry.registerAllServicesProviders();

            // filter all .jpg and .png files
            File directoryPath = new File(documentSource.getXmlFile().getAbsolutePath() + "_data");
            if (directoryPath.exists()) {
                File[] files = directoryPath.listFiles();
                if (files != null) {
                    int nbFiles = 0;
                    for (final File currFile : files) {
                        if (nbFiles > DocumentSource.PDFALTO_FILES_AMOUNT_LIMIT)
                            break;

                        String toLowerCaseName = currFile.getName().toLowerCase();
                        if (toLowerCaseName.endsWith(".png") || !config.isPreprocessImages()) {
                            try {
                                if (toLowerCaseName.endsWith(".svg")) {
                                    continue;
                                }
                                FileUtils.copyFileToDirectory(currFile, assetFile);
                                nbFiles++;
                            } catch (IOException e) {
                                LOGGER.error("Cannot copy file " + currFile.getAbsolutePath() + " to " + assetFile.getAbsolutePath(), e);
                            }
                        } else if (toLowerCaseName.endsWith(".jpg")
                                || toLowerCaseName.endsWith(".ppm")
                            //	|| currFile.getName().toLowerCase().endsWith(".pbm")
                                ) {

                            String outputFilePath = "";
                            try {
                                final BufferedImage bi = ImageIO.read(currFile);

                                if (toLowerCaseName.endsWith(".jpg")) {
                                    outputFilePath = assetFile.getPath() + File.separator +
                                            toLowerCaseName.replace(".jpg", ".png");
                                }
                                /*else if (currFile.getName().toLowerCase().endsWith(".pbm")) {
                                    outputFilePath = assetFile.getPath() + File.separator +
                                         currFile.getName().toLowerCase().replace(".pbm",".png");
                                }*/
                                else {
                                    outputFilePath = assetFile.getPath() + File.separator +
                                            toLowerCaseName.replace(".ppm", ".png");
                                }
                                ImageIO.write(bi, "png", new File(outputFilePath));
                                nbFiles++;
                            } catch (IOException e) {
                                LOGGER.error("Cannot convert file " + currFile.getAbsolutePath() + " to " + outputFilePath, e);
                            }
                        }
                    }
                }
            }
            // update the path of the image description stored in Document
            if (config.isPreprocessImages()) {
                List<GraphicObject> images = doc.getImages();
                if (images != null) {
                    String subPath = assetFile.getPath();
                    int ind = subPath.lastIndexOf("/");
                    if (ind != -1)
                        subPath = subPath.substring(ind + 1, subPath.length());
                    for (GraphicObject image : images) {
                        String fileImage = image.getFilePath();
                        if (fileImage == null) {
                            continue;
                        }
                        fileImage = fileImage.replace(".ppm", ".png")
                                .replace(".jpg", ".png");
                        ind = fileImage.indexOf("/");
                        image.setFilePath(subPath + fileImage.substring(ind, fileImage.length()));
                    }
                }
            }
        }
    }

    /**
     * Addition of the features at line level for the complete document.
     * <p/>
     * This is an alternative to the token level, where the unit for labeling is the line - so allowing faster
     * processing and involving less features.
     * Lexical features becomes line prefix and suffix, the feature text unit is the first 10 characters of the
     * line without space.
     * The dictionary flags are at line level (i.e. the line contains a name mention, a place mention, a year, etc.)
     * Regarding layout features: font, size and style are the one associated to the first token of the line.
     */
    public String getAllLinesFeatured(Document doc) {

        List<Block> blocks = doc.getBlocks();
        if ((blocks == null) || blocks.size() == 0) {
            return null;
        }

        //guaranteeing quality of service. Otherwise, there are some PDF that may contain 300k blocks and thousands of extracted "images" that ruins the performance
        if (blocks.size() > GrobidProperties.getPdfBlocksMax()) {
            throw new GrobidException("Postprocessed document is too big, contains: " + blocks.size(), GrobidExceptionStatus.TOO_MANY_BLOCKS);
        }

        //boolean graphicVector = false;
        //boolean graphicBitmap = false;

        // list of textual patterns at the head and foot of pages which can be re-occur on several pages
        // (typically indicating a publisher foot or head notes)
        Map<String, Integer> patterns = new TreeMap<String, Integer>();
        Map<String, Boolean> firstTimePattern = new TreeMap<String, Boolean>();

        for (Page page : doc.getPages()) {
            // we just look at the two first and last blocks of the page
            if ((page.getBlocks() != null) && (page.getBlocks().size() > 0)) {
                for(int blockIndex=0; blockIndex < page.getBlocks().size(); blockIndex++) {
                    if ( (blockIndex < 2) || (blockIndex > page.getBlocks().size()-2)) {
                        Block block = page.getBlocks().get(blockIndex);
                        String localText = block.getText();
                        if ((localText != null) && (localText.length() > 0)) {
                            String[] lines = localText.split("[\\n\\r]");
                            if (lines.length > 0) {
                                String line = lines[0];
                                String pattern = featureFactory.getPattern(line);
                                if (pattern.length() > 8) {
                                    Integer nb = patterns.get(pattern);
                                    if (nb == null) {
                                        patterns.put(pattern, Integer.valueOf(1));
                                        firstTimePattern.put(pattern, false);
                                    }
                                    else
                                        patterns.put(pattern, Integer.valueOf(nb+1));
                                }
                            }
                        }
                    }
                }
            }
        }

        String featuresAsString = getFeatureVectorsAsString(doc,
                patterns, firstTimePattern);

        return featuresAsString;
    }

    private String getFeatureVectorsAsString(Document doc, Map<String, Integer> patterns,
                                     Map<String, Boolean> firstTimePattern) {
        StringBuilder fulltext = new StringBuilder();
        int documentLength = doc.getDocumentLenghtChar();

        String currentFont = null;
        int currentFontSize = -1;

        boolean newPage;
        boolean start = true;
        int mm = 0; // page position
        int nn = 0; // document position
        int pageLength = 0; // length of the current page
        double pageHeight = 0.0;

        // vector for features
        FeaturesVectorSegmentation features;
        FeaturesVectorSegmentation previousFeatures = null;

        for (Page page : doc.getPages()) {
            pageHeight = page.getHeight();
            newPage = true;
            double spacingPreviousBlock = 0.0; // discretized
            double lowestPos = 0.0;
            pageLength = page.getPageLengthChar();
            BoundingBox pageBoundingBox = page.getMainArea();
            mm = 0;
            //endPage = true;
            
            if ((page.getBlocks() == null) || (page.getBlocks().size() == 0)) 
                continue;

            for(int blockIndex=0; blockIndex < page.getBlocks().size(); blockIndex++) {
                Block block = page.getBlocks().get(blockIndex);
                /*if (start) {
                    newPage = true;
                    start = false;
                }*/
                boolean graphicVector = false;
                boolean graphicBitmap = false;
                
                boolean lastPageBlock = false;
                boolean firstPageBlock = false;
                if (blockIndex == page.getBlocks().size()-1) {        
                    lastPageBlock = true;
                }
                
                if (blockIndex == 0) {
                    firstPageBlock = true;
                }
                
                //endblock = false;

                /*if (endPage) {
                    newPage = true;
                    mm = 0;
                }*/

                // check if we have a graphical object connected to the current block
                List<GraphicObject> localImages = Document.getConnectedGraphics(block, doc);
                if (localImages != null) {
                    for(GraphicObject localImage : localImages) {
                        if (localImage.getType() == GraphicObjectType.BITMAP)
                            graphicBitmap = true;
                        if (localImage.getType() == GraphicObjectType.VECTOR || localImage.getType() == GraphicObjectType.VECTOR_BOX)
                            graphicVector = true;
                    }
                }

                if (lowestPos >  block.getY()) {
                    // we have a vertical shift, which can be due to a change of column or other particular layout formatting 
                    spacingPreviousBlock = doc.getMaxBlockSpacing() / 5.0; // default
                } else
                    spacingPreviousBlock = block.getY() - lowestPos;

                String localText = block.getText();
                if (localText == null)
                    continue;

                // character density of the block
                double density = 0.0;
                if ( (block.getHeight() != 0.0) && (block.getWidth() != 0.0) && 
                     (block.getText() != null) && (!block.getText().contains("@PAGE")) && 
                     (!block.getText().contains("@IMAGE")) )
                    density = (double)block.getText().length() / (block.getHeight() * block.getWidth());

                // is the current block in the main area of the page or not?
                boolean inPageMainArea = true;
                BoundingBox blockBoundingBox = BoundingBox.fromPointAndDimensions(page.getNumber(), 
                    block.getX(), block.getY(), block.getWidth(), block.getHeight());
                if (pageBoundingBox == null || (!pageBoundingBox.contains(blockBoundingBox) && !pageBoundingBox.intersect(blockBoundingBox)))
                    inPageMainArea = false;

                String[] lines = localText.split("[\\n\\r]");
    			// set the max length of the lines in the block, in number of characters
    			int maxLineLength = 0;
    			for(int p=0; p<lines.length; p++) {
    				if (lines[p].length() > maxLineLength) 
    					maxLineLength = lines[p].length();
    			}
                List<LayoutToken> tokens = block.getTokens();
                if ((tokens == null) || (tokens.size() == 0)) {
                    continue;
                }
                for (int li = 0; li < lines.length; li++) {
                    String line = lines[li];
                    /*boolean firstPageBlock = false;
                    boolean lastPageBlock = false;

                    if (newPage)
                        firstPageBlock = true;
                    if (endPage)
                        lastPageBlock = true;
                    */
                    
                    // for the layout information of the block, we take simply the first layout token
    				LayoutToken token = null;
    				if (tokens.size() > 0)
    					token = tokens.get(0);

    				double coordinateLineY = token.getY();

                    features = new FeaturesVectorSegmentation();
                    features.token = token;
                    features.line = line;

                    if ( (blockIndex < 2) || (blockIndex > page.getBlocks().size()-2)) {
                        String pattern = featureFactory.getPattern(line);
                        Integer nb = patterns.get(pattern);
                        if ((nb != null) && (nb > 1)) {
                            features.repetitivePattern = true;

                            Boolean firstTimeDone = firstTimePattern.get(pattern);
                            if ((firstTimeDone != null) && !firstTimeDone) {
                                features.firstRepetitivePattern = true;
                                firstTimePattern.put(pattern, true);
                            }
                        }
                    }

                    // we consider the first token of the line as usual lexical CRF token
                    // and the second token of the line as feature
                    StringTokenizer st2 = new StringTokenizer(line, " \t\f\u00A0");
                    // alternatively, use a grobid analyser
                    String text = null;
                    String text2 = null;
                    if (st2.hasMoreTokens())
                        text = st2.nextToken();
                    if (st2.hasMoreTokens())
                        text2 = st2.nextToken();

                    if (text == null)
                        continue;

                    // final sanitisation and filtering
                    text = text.replaceAll("[ \n\r]", "");
                    text = text.trim();

                    if ( (text.length() == 0) ||
//                            (text.equals("\n")) ||
//                            (text.equals("\r")) ||
//                            (text.equals("\n\r")) ||
                            (TextUtilities.filterLine(line))) {
                        continue;
                    }

                    features.string = text;
                    features.secondString = text2;

                    features.firstPageBlock = firstPageBlock;
                    features.lastPageBlock = lastPageBlock;
                    //features.lineLength = line.length() / LINESCALE;
                    features.lineLength = featureFactory
                            .linearScaling(line.length(), maxLineLength, LINESCALE);
    				
                    features.punctuationProfile = TextUtilities.punctuationProfile(line);

                    if (graphicBitmap) {
                    	features.bitmapAround = true;
                    }
                    if (graphicVector) {
                    	features.vectorAround = true;
                    }

                    features.lineStatus = null;
                    features.punctType = null;

                    if ((li == 0) ||
                            ((previousFeatures != null) && previousFeatures.blockStatus.equals("BLOCKEND"))) {
                        features.blockStatus = "BLOCKSTART";
                    } else if (li == lines.length - 1) {
                        features.blockStatus = "BLOCKEND";
                        //endblock = true;
                    } else if (features.blockStatus == null) {
                        features.blockStatus = "BLOCKIN";
                    }

                    if (newPage) {
                        features.pageStatus = "PAGESTART";
                        newPage = false;
                        //endPage = false;
                        if (previousFeatures != null)
                            previousFeatures.pageStatus = "PAGEEND";
                    } else {
                        features.pageStatus = "PAGEIN";
                        newPage = false;
                        //endPage = false;
                    }

                    if (text.length() == 1) {
                        features.singleChar = true;
                    }

                    if (Character.isUpperCase(text.charAt(0))) {
                        features.capitalisation = "INITCAP";
                    }

                    if (featureFactory.test_all_capital(text)) {
                        features.capitalisation = "ALLCAP";
                    }

                    if (featureFactory.test_digit(text)) {
                        features.digit = "CONTAINSDIGITS";
                    }

                    if (featureFactory.test_common(text)) {
                        features.commonName = true;
                    }

                    if (featureFactory.test_names(text)) {
                        features.properName = true;
                    }

                    if (featureFactory.test_month(text)) {
                        features.month = true;
                    }

                    Matcher m = featureFactory.isDigit.matcher(text);
                    if (m.find()) {
                        features.digit = "ALLDIGIT";
                    }

                    Matcher m2 = featureFactory.year.matcher(text);
                    if (m2.find()) {
                        features.year = true;
                    }

                    Matcher m3 = featureFactory.email.matcher(text);
                    if (m3.find()) {
                        features.email = true;
                    }

                    Matcher m4 = featureFactory.http.matcher(text);
                    if (m4.find()) {
                        features.http = true;
                    }

                    if (currentFont == null) {
                        currentFont = token.getFont();
                        features.fontStatus = "NEWFONT";
                    } else if (!currentFont.equals(token.getFont())) {
                        currentFont = token.getFont();
                        features.fontStatus = "NEWFONT";
                    } else
                        features.fontStatus = "SAMEFONT";

                    int newFontSize = (int) token.getFontSize();
                    if (currentFontSize == -1) {
                        currentFontSize = newFontSize;
                        features.fontSize = "HIGHERFONT";
                    } else if (currentFontSize == newFontSize) {
                        features.fontSize = "SAMEFONTSIZE";
                    } else if (currentFontSize < newFontSize) {
                        features.fontSize = "HIGHERFONT";
                        currentFontSize = newFontSize;
                    } else if (currentFontSize > newFontSize) {
                        features.fontSize = "LOWERFONT";
                        currentFontSize = newFontSize;
                    }

                    if (token.getBold())
                        features.bold = true;

                    if (token.getItalic())
                        features.italic = true;

                    // HERE horizontal information
                    // CENTERED
                    // LEFTAJUSTED
                    // CENTERED

                    if (features.capitalisation == null)
                        features.capitalisation = "NOCAPS";

                    if (features.digit == null)
                        features.digit = "NODIGIT";

                    //if (features.punctType == null)
                    //    features.punctType = "NOPUNCT";

                    features.relativeDocumentPosition = featureFactory
                            .linearScaling(nn, documentLength, NBBINS_POSITION);
//System.out.println(nn + " " + documentLength + " " + NBBINS_POSITION + " " + features.relativeDocumentPosition); 
                    features.relativePagePositionChar = featureFactory
                            .linearScaling(mm, pageLength, NBBINS_POSITION); 
//System.out.println(mm + " " + pageLength + " " + NBBINS_POSITION + " " + features.relativePagePositionChar);                     			
    				int pagePos = featureFactory
                            .linearScaling(coordinateLineY, pageHeight, NBBINS_POSITION);
//System.out.println(coordinateLineY + " " + pageHeight + " " + NBBINS_POSITION + " " + pagePos);  
    				if (pagePos > NBBINS_POSITION)
    					pagePos = NBBINS_POSITION;
                    features.relativePagePosition = pagePos;
//System.out.println(coordinateLineY + "\t" + pageHeight);

                    if (spacingPreviousBlock != 0.0) {
                        features.spacingWithPreviousBlock = featureFactory
                            .linearScaling(spacingPreviousBlock-doc.getMinBlockSpacing(), doc.getMaxBlockSpacing()-doc.getMinBlockSpacing(), NBBINS_SPACE);                          
                    }

                    features.inMainArea = inPageMainArea;

                    if (density != -1.0) {
                        features.characterDensity = featureFactory
                            .linearScaling(density-doc.getMinCharacterDensity(), doc.getMaxCharacterDensity()-doc.getMinCharacterDensity(), NBBINS_DENSITY);
//System.out.println((density-doc.getMinCharacterDensity()) + " " + (doc.getMaxCharacterDensity()-doc.getMinCharacterDensity()) + " " + NBBINS_DENSITY + " " + features.characterDensity);             
                    }

                    if (previousFeatures != null) {
                        String vector = previousFeatures.printVector();
                        fulltext.append(vector);
                    }
                    previousFeatures = features;
                }

//System.out.println((spacingPreviousBlock-doc.getMinBlockSpacing()) + " " + (doc.getMaxBlockSpacing()-doc.getMinBlockSpacing()) + " " + NBBINS_SPACE + " " 
//    + featureFactory.linearScaling(spacingPreviousBlock-doc.getMinBlockSpacing(), doc.getMaxBlockSpacing()-doc.getMinBlockSpacing(), NBBINS_SPACE));    

                // lowest position of the block
                lowestPos = block.getY() + block.getHeight();

                // update page-level and document-level positions
                if (tokens != null) {
                    mm += tokens.size();
                    nn += tokens.size();
                }
            }
        }
        if (previousFeatures != null)
            fulltext.append(previousFeatures.printVector());

        return fulltext.toString();
    }


    /**
     * Process the content of the specified pdf and format the result as training data.
     *
     * @param inputFile    input file
     * @param pathFullText path to fulltext
     * @param pathTEI      path to TEI
     * @param id           id
     */
    public void createTrainingSegmentation(String inputFile,
                                           String pathFullText,
                                           String pathTEI,
                                           int id) {
        DocumentSource documentSource = null;
        try {
            File file = new File(inputFile);

            //documentSource = DocumentSource.fromPdf(file);
            documentSource = DocumentSource.fromPdf(file, -1, -1, true, true, true);
            Document doc = new Document(documentSource);

            String PDFFileName = file.getName();
            doc.addTokenizedDocument(GrobidAnalysisConfig.defaultInstance());

            if (doc.getBlocks() == null) {
                throw new Exception("PDF parsing resulted in empty content");
            }
            doc.produceStatistics();

            String fulltext = //getAllTextFeatured(doc, false);
                    getAllLinesFeatured(doc);
            //List<LayoutToken> tokenizations = doc.getTokenizationsFulltext();
            List<LayoutToken> tokenizations = doc.getTokenizations();

            // we write the full text untagged (but featurized)
            String outPathFulltext = pathFullText + File.separator + 
				PDFFileName.replace(".pdf", ".training.segmentation");
            Writer writer = new OutputStreamWriter(new FileOutputStream(new File(outPathFulltext), false), "UTF-8");
            writer.write(fulltext + "\n");
            writer.close();

			// also write the raw text as seen before segmentation
			StringBuffer rawtxt = new StringBuffer();
			for(LayoutToken txtline : tokenizations) {
				rawtxt.append(txtline.getText());
			}
			String outPathRawtext = pathFullText + File.separator +
				PDFFileName.replace(".pdf", ".training.segmentation.rawtxt");
			FileUtils.writeStringToFile(new File(outPathRawtext), rawtxt.toString(), "UTF-8");

            if (isNotBlank(fulltext)) {
                String rese = label(fulltext);
                StringBuffer bufferFulltext = trainingExtraction(rese, tokenizations, doc);

                // write the TEI file to reflect the extact layout of the text as extracted from the pdf
                writer = new OutputStreamWriter(new FileOutputStream(new File(pathTEI +
                        File.separator + 
						PDFFileName.replace(".pdf", ".training.segmentation.tei.xml")), false), "UTF-8");
                writer.write("<?xml version=\"1.0\" ?>\n<tei xml:space=\"preserve\">\n\t<teiHeader>\n\t\t<fileDesc xml:id=\"" + id +
                        "\"/>\n\t</teiHeader>\n\t<text xml:lang=\"en\">\n");

                writer.write(bufferFulltext.toString());
                writer.write("\n\t</text>\n</tei>\n");
                writer.close();
            }

        } catch (Exception e) {
            throw new GrobidException("An exception occured while running Grobid training" +
                    " data generation for segmentation model.", e);
        } finally {
            DocumentSource.close(documentSource, true, true, true);
        }
    }

    /**
     * Get the content of the pdf and produce a blank training data TEI file, i.e. a text only TEI file
     * without any tags. This is usefull to start from scratch the creation of training data at the same
     * level as the segmentation parser. 
     *
     * @param inputFile    input file
     * @param pathFullText path to fulltext
     * @param pathTEI      path to TEI
     * @param id           id
     */
    public void createBlankTrainingData(File file,
                                        String pathFullText,
                                        String pathTEI,
                                        int id) {
        DocumentSource documentSource = null;
        try {
            //File file = new File(inputFile);

            //documentSource = DocumentSource.fromPdf(file);
            documentSource = DocumentSource.fromPdf(file, -1, -1, true, true, true);
            Document doc = new Document(documentSource);

            String PDFFileName = file.getName();
            doc.addTokenizedDocument(GrobidAnalysisConfig.defaultInstance());

            if (doc.getBlocks() == null) {
                throw new Exception("PDF parsing resulted in empty content");
            }
            doc.produceStatistics();

            String fulltext = //getAllTextFeatured(doc, false);
                    getAllLinesFeatured(doc);
            //List<LayoutToken> tokenizations = doc.getTokenizationsFulltext();
            List<LayoutToken> tokenizations = doc.getTokenizations();

            // we write the full text untagged (but featurized)
            String outPathFulltext = pathFullText + File.separator + 
                PDFFileName.replace(".pdf", ".training.blank");
            Writer writer = new OutputStreamWriter(new FileOutputStream(new File(outPathFulltext), false), "UTF-8");
            writer.write(fulltext + "\n");
            writer.close();

            // also write the raw text as seen before segmentation
            StringBuffer rawtxt = new StringBuffer();
            for(LayoutToken txtline : tokenizations) {
                rawtxt.append(TextUtilities.HTMLEncode(txtline.getText()));
            }

            fulltext = rawtxt.toString();
            if (isNotBlank(fulltext)) {
                // write the TEI file to reflect the extact layout of the text as extracted from the pdf
                writer = new OutputStreamWriter(new FileOutputStream(new File(pathTEI +
                        File.separator + 
                        PDFFileName.replace(".pdf", ".training.blank.tei.xml")), false), "UTF-8");
                writer.write("<?xml version=\"1.0\" ?>\n<tei xml:space=\"preserve\">\n\t<teiHeader>\n\t\t<fileDesc xml:id=\"f" + id +
                        "\"/>\n\t</teiHeader>\n\t<text xml:lang=\"en\">\n");

                writer.write(fulltext);
                writer.write("\n\t</text>\n</tei>\n");
                writer.close();
            }

        } catch (Exception e) {
            throw new GrobidException("An exception occured while running Grobid training" +
                    " data generation for segmentation model.", e);
        } finally {
            DocumentSource.close(documentSource, true, true, true);
        }
    }

    /**
     * Extract results from a labelled full text in the training format without any string modification.
     *
     * @param result        reult
     * @param tokenizations toks
     * @return extraction
     */
    public StringBuffer trainingExtraction(String result,
                                            List<LayoutToken> tokenizations,
                                            Document doc) {
        // this is the main buffer for the whole full text
        StringBuffer buffer = new StringBuffer();
        try {
            List<Block> blocks = doc.getBlocks();
            int currentBlockIndex = 0;
            int indexLine = 0;

            StringTokenizer st = new StringTokenizer(result, "\n");
            String s1 = null; // current label/tag
            String s2 = null; // current lexical token
            String s3 = null; // current second lexical token
            String lastTag = null;

            // current token position
            int p = 0;
            boolean start = true;

            while (st.hasMoreTokens()) {
                boolean addSpace = false;
                String tok = st.nextToken().trim();
                String line = null; // current line

                if (tok.length() == 0) {
                    continue;
                }
                StringTokenizer stt = new StringTokenizer(tok, " \t");
                List<String> localFeatures = new ArrayList<String>();
                int i = 0;

                boolean newLine = true;
                int ll = stt.countTokens();
                while (stt.hasMoreTokens()) {
                    String s = stt.nextToken().trim();
                    if (i == 0) {
                        s2 = TextUtilities.HTMLEncode(s); // lexical token
                    } else if (i == 1) {
                        s3 = TextUtilities.HTMLEncode(s); // second lexical token
                    } else if (i == ll - 1) {
                        s1 = s; // current label
                    } else {
                        localFeatures.add(s); // we keep the feature values in case they appear useful
                    }
                    i++;
                }

                // as we process the document segmentation line by line, we don't use the usual
                // tokenization to rebuild the text flow, but we get each line again from the
                // text stored in the document blocks (similarly as when generating the features)
                line = null;
                while ((line == null) && (currentBlockIndex < blocks.size())) {
                    Block block = blocks.get(currentBlockIndex);
                    List<LayoutToken> tokens = block.getTokens();
                    if (tokens == null) {
                        currentBlockIndex++;
                        indexLine = 0;
                        continue;
                    }
                    String localText = block.getText();
                    if ((localText == null) || (localText.trim().length() == 0)) {
                        currentBlockIndex++;
                        indexLine = 0;
                        continue;
                    }
                    //String[] lines = localText.split("\n");
                    String[] lines = localText.split("[\\n\\r]");
                    if ((lines.length == 0) || (indexLine >= lines.length)) {
                        currentBlockIndex++;
                        indexLine = 0;
                        continue;
                    } else {
                        line = lines[indexLine];
                        indexLine++;
                        if (line.trim().length() == 0) {
                            line = null;
                            continue;
                        }

                        if (TextUtilities.filterLine(line)) {
                            line = null;
                            continue;
                        }
                    }
                }

                line = TextUtilities.HTMLEncode(line);

                if (newLine && !start) {
                    buffer.append("<lb/>");
                }

                String lastTag0 = null;
                if (lastTag != null) {
                    if (lastTag.startsWith("I-")) {
                        lastTag0 = lastTag.substring(2, lastTag.length());
                    } else {
                        lastTag0 = lastTag;
                    }
                }
                String currentTag0 = null;
                if (s1 != null) {
                    if (s1.startsWith("I-")) {
                        currentTag0 = s1.substring(2, s1.length());
                    } else {
                        currentTag0 = s1;
                    }
                }

                //boolean closeParagraph = false;
                if (lastTag != null) {
                    //closeParagraph = 
                    testClosingTag(buffer, currentTag0, lastTag0, s1);
                }

                boolean output;

                output = writeField(buffer, line, s1, lastTag0, s2, "<header>", "<front>", addSpace, 3);
                if (!output) {
                    output = writeField(buffer, line, s1, lastTag0, s2, "<other>", "", addSpace, 3);
                }
                if (!output) {
                    output = writeField(buffer, line, s1, lastTag0, s2, "<headnote>", "<note place=\"headnote\">",
                            addSpace, 3);
                }
                if (!output) {
                    output = writeField(buffer, line, s1, lastTag0, s2, "<footnote>", "<note place=\"footnote\">",
                            addSpace, 3);
                }
                if (!output) {
                    output = writeField(buffer, line, s1, lastTag0, s2, "<marginnote>", "<note place=\"margin\">",
                            addSpace, 3);
                }
                if (!output) {
                    output = writeField(buffer, line, s1, lastTag0, s2, "<page>", "<page>", addSpace, 3);
                }
                if (!output) {
                    //output = writeFieldBeginEnd(buffer, s1, lastTag0, s2, "<reference>", "<listBibl>", addSpace, 3);
                    output = writeField(buffer, line, s1, lastTag0, s2, "<references>", "<listBibl>", addSpace, 3);
                }
                if (!output) {
                    //output = writeFieldBeginEnd(buffer, s1, lastTag0, s2, "<body>", "<body>", addSpace, 3);
                    output = writeField(buffer, line, s1, lastTag0, s2, "<body>", "<body>", addSpace, 3);
                }
                if (!output) {
                    output = writeField(buffer, line, s1, lastTag0, s2, "<cover>", "<titlePage>", addSpace, 3);
                }
                if (!output) {
                    output = writeField(buffer, line, s1, lastTag0, s2, "<toc>", "<div type=\"toc\">", addSpace, 3);
                }
                if (!output) {
                    output = writeField(buffer, line, s1, lastTag0, s2, "<annex>", "<div type=\"annex\">", addSpace, 3);
                }
                if (!output) {
                    output = writeField(buffer, line, s1, lastTag0, s2, "<acknowledgement>", "<div type=\"acknowledgement\">", addSpace, 3);
                }
                if (!output) {
<<<<<<< HEAD
                    output = writeField(buffer, line, s1, lastTag0, s2, "<availability>", "<div type=\"availability\">", addSpace, 3);
                }
                if (!output) {
                    output = writeField(buffer, line, s1, lastTag0, s2, "<funding>", "<div type=\"funding\">", addSpace, 3);
=======
                    output = writeField(buffer, line, s1, lastTag0, s2, "<linenumber>", "<note type=\"line_number\">", addSpace, 3);
>>>>>>> 08539af9
                }
                lastTag = s1;

                if (!st.hasMoreTokens()) {
                    if (lastTag != null) {
                        testClosingTag(buffer, "", currentTag0, s1);
                    }
                }
                if (start) {
                    start = false;
                }
            }

            return buffer;
        } catch (Exception e) {
            throw new GrobidException("An exception occured while running Grobid.", e);
        }
    }

    /**
     * TODO some documentation...
     *
     * @param buffer
     * @param s1
     * @param lastTag0
     * @param s2
     * @param field
     * @param outField
     * @param addSpace
     * @param nbIndent
     * @return
     */
    private boolean writeField(StringBuffer buffer,
                               String line,
                               String s1,
                               String lastTag0,
                               String s2,
                               String field,
                               String outField,
                               boolean addSpace,
                               int nbIndent) {
        boolean result = false;
        // filter the output path
        if ((s1.equals(field)) || (s1.equals("I-" + field))) {
            result = true;
            line = line.replace("@BULLET", "\u2022");
            // if previous and current tag are the same, we output the token
            if (s1.equals(lastTag0) || s1.equals("I-" + lastTag0)) {
                buffer.append(line);
            } else if (lastTag0 == null) {
                // if previous tagname is null, we output the opening xml tag
                for (int i = 0; i < nbIndent; i++) {
                    buffer.append("\t");
                }
                buffer.append(outField).append(line);
            } else {
                // new opening tag, we output the opening xml tag
                for (int i = 0; i < nbIndent; i++) {
                    buffer.append("\t");
                }
                buffer.append(outField).append(line);
            } /*else {
                // otherwise we continue by ouputting the token
                buffer.append(line);
            }*/
        }
        return result;
    }

    /**
     * This is for writing fields for fields where begin and end of field matter, like paragraph or item
     *
     * @param buffer
     * @param s1
     * @param lastTag0
     * @param s2
     * @param field
     * @param outField
     * @param addSpace
     * @param nbIndent
     * @return
     */
    /*private boolean writeFieldBeginEnd(StringBuffer buffer,
                                       String s1,
                                       String lastTag0,
                                       String s2,
                                       String field,
                                       String outField,
                                       boolean addSpace,
                                       int nbIndent) {
        boolean result = false;
        if ((s1.equals(field)) || (s1.equals("I-" + field))) {
            result = true;
            if (lastTag0.equals("I-" + field)) {
                if (addSpace)
                    buffer.append(" " + s2);
                else
                    buffer.append(s2);
            } /*else if (lastTag0.equals(field) && s1.equals(field)) {
                if (addSpace)
                    buffer.append(" " + s2);
                else
                    buffer.append(s2);
            } else if (!lastTag0.equals("<citation_marker>") && !lastTag0.equals("<figure_marker>")
                    && !lastTag0.equals("<figure>") && !lastTag0.equals("<reference_marker>")) {
                for (int i = 0; i < nbIndent; i++) {
                    buffer.append("\t");
                }
                buffer.append(outField + s2);
            } 
			else {
                if (addSpace)
                    buffer.append(" " + s2);
                else
                    buffer.append(s2);
            }
        }
        return result;
    }*/

    /**
     * TODO some documentation
     *
     * @param buffer
     * @param currentTag0
     * @param lastTag0
     * @param currentTag
     * @return
     */
    private boolean testClosingTag(StringBuffer buffer,
                                   String currentTag0,
                                   String lastTag0,
                                   String currentTag) {
        boolean res = false;
        // reference_marker and citation_marker are two exceptions because they can be embedded

        if (!currentTag0.equals(lastTag0)) {
            /*if (currentTag0.equals("<citation_marker>") || currentTag0.equals("<figure_marker>")) {
                return res;
            }*/

            res = false;
            // we close the current tag
            if (lastTag0.equals("<header>")) {
                buffer.append("</front>\n\n");
                res = true;
            } else if (lastTag0.equals("<body>")) {
                buffer.append("</body>\n\n");
                res = true;
            } else if (lastTag0.equals("<headnote>")) {
                buffer.append("</note>\n\n");
                res = true;
            } else if (lastTag0.equals("<footnote>")) {
                buffer.append("</note>\n\n");
                res = true;
            } else if (lastTag0.equals("<marginnote>")) {
                buffer.append("</note>\n\n");
                res = true;
            } else if (lastTag0.equals("<references>")) {
                buffer.append("</listBibl>\n\n");
                res = true;
            } else if (lastTag0.equals("<page>")) {
                buffer.append("</page>\n\n");
                res = true;
            } else if (lastTag0.equals("<cover>")) {
                buffer.append("</titlePage>\n\n");
                res = true;
            } else if (lastTag0.equals("<toc>")) {
                buffer.append("</div>\n\n");
                res = true;
            } else if (lastTag0.equals("<annex>")) {
                buffer.append("</div>\n\n");
                res = true;
            } else if (lastTag0.equals("<acknowledgement>")) {
                buffer.append("</div>\n\n");
                res = true;
            } else if (lastTag0.equals("<availability>")) {
                buffer.append("</div>\n\n");
                res = true;
            } else if (lastTag0.equals("<funding>")) {
                buffer.append("</div>\n\n");
                res = true;
            } else if (lastTag0.equals("<other>")) {
                buffer.append("\n\n");
            } else {
                res = false;
            }

        }
        return res;
    }

    @Override
    public void close() throws IOException {
        super.close();
        // ...
    }

}<|MERGE_RESOLUTION|>--- conflicted
+++ resolved
@@ -35,11 +35,12 @@
  * page header, document body, bibliographical section, each bibliographical references in
  * the biblio section and finally the possible annexes.
  *
+ * @author Patrice Lopez
  */
 public class Segmentation extends AbstractParser {
 
 	/*
-        13 labels for this model:
+        10 labels for this model:
 	 		cover page <cover>, 
 			document header <header>, 
 			page footer <footnote>, 
@@ -50,12 +51,7 @@
 			page number <page>,
 			annexes <annex>,
 		    acknowledgement <acknowledgement>,
-<<<<<<< HEAD
-		   	availability <availability>,
-		   	funding <funding>,
-=======
 		    line number <linenumber>
->>>>>>> 08539af9
             other <other>,
 		    toc <toc> -> not yet used because not yet training data for this
 	*/
@@ -110,10 +106,10 @@
         } finally {
             // keep it clean when leaving...
             /*if (config.getPdfAssetPath() == null) {
-                // remove the pdfalto tmp file
+                // remove the pdf2xml tmp file
                 DocumentSource.close(documentSource, false, true, true);
             } else*/ {
-                // remove the pdfalto tmp files, including the sub-directories
+                // remove the pdf2xml tmp files, including the sub-directories
                 DocumentSource.close(documentSource, true, true, true);
             }
         }
@@ -163,7 +159,7 @@
                 if (files != null) {
                     int nbFiles = 0;
                     for (final File currFile : files) {
-                        if (nbFiles > DocumentSource.PDFALTO_FILES_AMOUNT_LIMIT)
+                        if (nbFiles > DocumentSource.PDFTOXML_FILES_AMOUNT_LIMIT)
                             break;
 
                         String toLowerCaseName = currFile.getName().toLowerCase();
@@ -358,7 +354,7 @@
                     for(GraphicObject localImage : localImages) {
                         if (localImage.getType() == GraphicObjectType.BITMAP)
                             graphicBitmap = true;
-                        if (localImage.getType() == GraphicObjectType.VECTOR || localImage.getType() == GraphicObjectType.VECTOR_BOX)
+                        if (localImage.getType() == GraphicObjectType.VECTOR)
                             graphicVector = true;
                     }
                 }
@@ -775,7 +771,7 @@
                 writer = new OutputStreamWriter(new FileOutputStream(new File(pathTEI +
                         File.separator + 
                         PDFFileName.replace(".pdf", ".training.blank.tei.xml")), false), "UTF-8");
-                writer.write("<?xml version=\"1.0\" ?>\n<tei xml:space=\"preserve\">\n\t<teiHeader>\n\t\t<fileDesc xml:id=\"f" + id +
+                writer.write("<?xml version=\"1.0\" ?>\n<tei xml:space=\"preserve\">\n\t<teiHeader>\n\t\t<fileDesc xml:id=\"" + id +
                         "\"/>\n\t</teiHeader>\n\t<text xml:lang=\"en\">\n");
 
                 writer.write(fulltext);
@@ -956,14 +952,7 @@
                     output = writeField(buffer, line, s1, lastTag0, s2, "<acknowledgement>", "<div type=\"acknowledgement\">", addSpace, 3);
                 }
                 if (!output) {
-<<<<<<< HEAD
-                    output = writeField(buffer, line, s1, lastTag0, s2, "<availability>", "<div type=\"availability\">", addSpace, 3);
-                }
-                if (!output) {
-                    output = writeField(buffer, line, s1, lastTag0, s2, "<funding>", "<div type=\"funding\">", addSpace, 3);
-=======
                     output = writeField(buffer, line, s1, lastTag0, s2, "<linenumber>", "<note type=\"line_number\">", addSpace, 3);
->>>>>>> 08539af9
                 }
                 lastTag = s1;
 
@@ -1140,12 +1129,6 @@
             } else if (lastTag0.equals("<acknowledgement>")) {
                 buffer.append("</div>\n\n");
                 res = true;
-            } else if (lastTag0.equals("<availability>")) {
-                buffer.append("</div>\n\n");
-                res = true;
-            } else if (lastTag0.equals("<funding>")) {
-                buffer.append("</div>\n\n");
-                res = true;
             } else if (lastTag0.equals("<other>")) {
                 buffer.append("\n\n");
             } else {
