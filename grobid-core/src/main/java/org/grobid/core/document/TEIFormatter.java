package org.grobid.core.document;

import com.google.common.base.Joiner;
import com.google.common.collect.Iterables;
import com.google.common.collect.Sets;

import org.apache.commons.collections4.CollectionUtils;
import org.apache.commons.lang3.tuple.Pair;
import org.apache.commons.lang3.StringUtils;

import nu.xom.Attribute;
import nu.xom.Element;
import nu.xom.Node;
import nu.xom.Text;

import org.grobid.core.GrobidModels;
import org.grobid.core.data.*;
import org.grobid.core.data.Date;
import org.grobid.core.document.xml.XmlBuilderUtils;
import org.grobid.core.engines.Engine;
import org.grobid.core.engines.FullTextParser;
import org.grobid.core.engines.label.SegmentationLabels;
import org.grobid.core.engines.config.GrobidAnalysisConfig;
import org.grobid.core.engines.label.TaggingLabel;
import org.grobid.core.engines.label.TaggingLabels;
import org.grobid.core.exceptions.GrobidException;
import org.grobid.core.lang.Language;
import org.grobid.core.layout.*;
import org.grobid.core.utilities.SentenceUtilities;
import org.grobid.core.tokenization.TaggingTokenCluster;
import org.grobid.core.tokenization.TaggingTokenClusteror;
import org.grobid.core.utilities.*;
import org.grobid.core.utilities.matching.EntityMatcherException;
import org.grobid.core.utilities.matching.ReferenceMarkerMatcher;
import org.grobid.core.engines.citations.CalloutAnalyzer.MarkerType;

import org.slf4j.Logger;
import org.slf4j.LoggerFactory;

import java.text.DateFormat;
import java.text.SimpleDateFormat;
import java.util.*;
import java.util.regex.Matcher;
import java.util.regex.Pattern;
import java.util.stream.Collectors;


import static org.grobid.core.document.xml.XmlBuilderUtils.teiElement;
import static org.grobid.core.document.xml.XmlBuilderUtils.addXmlId;
import static org.grobid.core.document.xml.XmlBuilderUtils.textNode;

/**
 * Class for generating a TEI representation of a document.
 *
 */
@SuppressWarnings("StringConcatenationInsideStringBuilderAppend")
public class TEIFormatter {
    private static final Logger LOGGER = LoggerFactory.getLogger(TEIFormatter.class);

    private Document doc = null;
    private FullTextParser fullTextParser = null;
    public static final Set<TaggingLabel> MARKER_LABELS = Sets.newHashSet(
            TaggingLabels.CITATION_MARKER,
            TaggingLabels.FIGURE_MARKER,
            TaggingLabels.TABLE_MARKER,
            TaggingLabels.EQUATION_MARKER);

    // possible association to Grobid customised TEI schemas: DTD, XML schema, RelaxNG or compact RelaxNG
    // DEFAULT means no schema association in the generated XML documents
    public enum SchemaDeclaration {
        DEFAULT, DTD, XSD, RNG, RNC
    }

    private Boolean inParagraph = false;

    private ArrayList<String> elements = null;

    // static variable for the position of italic and bold features in the CRF model
    private static final int ITALIC_POS = 16;
    private static final int BOLD_POS = 15;

    private static Pattern numberRef = Pattern.compile("(\\[|\\()\\d+\\w?(\\)|\\])");
    private static Pattern numberRefCompact =
            Pattern.compile("(\\[|\\()((\\d)+(\\w)?(\\-\\d+\\w?)?,\\s?)+(\\d+\\w?)(\\-\\d+\\w?)?(\\)|\\])");
    private static Pattern numberRefCompact2 = Pattern.compile("(\\[|\\()(\\d+)(-|‒|–|—|―|\u2013)(\\d+)(\\)|\\])");

    private static Pattern startNum = Pattern.compile("^(\\d+)(.*)");

    private static final String SCHEMA_XSD_LOCATION = "https://raw.githubusercontent.com/kermitt2/grobid/master/grobid-home/schemas/xsd/Grobid.xsd";
    private static final String SCHEMA_DTD_LOCATION = "https://raw.githubusercontent.com/kermitt2/grobid/master/grobid-home/schemas/dtd/Grobid.dtd";
    private static final String SCHEMA_RNG_LOCATION = "https://raw.githubusercontent.com/kermitt2/grobid/master/grobid-home/schemas/rng/Grobid.rng";

    public TEIFormatter(Document document, FullTextParser fullTextParser) {
        this.doc = document;
        this.fullTextParser = fullTextParser;
    }

    public StringBuilder toTEIHeader(BiblioItem biblio,
                                     String defaultPublicationStatement,
                                     List<BibDataSet> bds,
                                     List<MarkerType> markerTypes,
                                     GrobidAnalysisConfig config) {
        return toTEIHeader(biblio, SchemaDeclaration.XSD, defaultPublicationStatement, bds, markerTypes, config);
    }

    public StringBuilder toTEIHeader(BiblioItem biblio,
                                     SchemaDeclaration schemaDeclaration,
                                     String defaultPublicationStatement,
                                     List<BibDataSet> bds,
                                     List<MarkerType> markerTypes,
                                     GrobidAnalysisConfig config) {
        StringBuilder tei = new StringBuilder();
        tei.append("<?xml version=\"1.0\" encoding=\"UTF-8\"?>\n");
        if (config.isWithXslStylesheet()) {
            tei.append("<?xml-stylesheet type=\"text/xsl\" href=\"../jsp/xmlverbatimwrapper.xsl\"?> \n");
        }
        if (schemaDeclaration == SchemaDeclaration.DTD) {
            tei.append("<!DOCTYPE TEI SYSTEM \"" + SCHEMA_DTD_LOCATION + "\">\n");
        } else if (schemaDeclaration == SchemaDeclaration.XSD) {
            // XML schema
            tei.append("<TEI xml:space=\"preserve\" xmlns=\"http://www.tei-c.org/ns/1.0\" \n" +
                    "xmlns:xsi=\"http://www.w3.org/2001/XMLSchema-instance\" \n" +
                    "xsi:schemaLocation=\"http://www.tei-c.org/ns/1.0 " +
                    SCHEMA_XSD_LOCATION +
                    "\"\n xmlns:xlink=\"http://www.w3.org/1999/xlink\">\n");
//				"\n xmlns:mml=\"http://www.w3.org/1998/Math/MathML\">\n");
        } else if (schemaDeclaration == SchemaDeclaration.RNG) {
            // standard RelaxNG
            tei.append("<?xml-model href=\"" + SCHEMA_RNG_LOCATION +
                    "\" schematypens=\"http://relaxng.org/ns/structure/1.0\"?>\n");
        } 

        // by default there is no schema association
        if (schemaDeclaration != SchemaDeclaration.XSD) {
            tei.append("<TEI xml:space=\"preserve\" xmlns=\"http://www.tei-c.org/ns/1.0\">\n");
        }

        if (doc.getLanguage() != null) {
            tei.append("\t<teiHeader xml:lang=\"" + doc.getLanguage() + "\">");
        } else {
            tei.append("\t<teiHeader>");
        }

        tei.append("\n\t\t<fileDesc>\n\t\t\t<titleStmt>\n\t\t\t\t<title level=\"a\" type=\"main\"");
        if (config.isGenerateTeiIds()) {
            String divID = KeyGen.getKey().substring(0, 7);
            tei.append(" xml:id=\"_" + divID + "\"");
        }
        tei.append(">");

        if (biblio == null) {
            // if the biblio object is null, we simply create an empty one
            biblio = new BiblioItem();
        }

        if (biblio.getTitle() != null) {
            tei.append(TextUtilities.HTMLEncode(biblio.getTitle()));
        }

        tei.append("</title>\n\t\t\t</titleStmt>\n");
        if ((biblio.getPublisher() != null) ||
                (biblio.getPublicationDate() != null) ||
                (biblio.getNormalizedPublicationDate() != null)) {
            tei.append("\t\t\t<publicationStmt>\n");
            if (biblio.getPublisher() != null) {
                // publisher and date under <publicationStmt> for better TEI conformance
                tei.append("\t\t\t\t<publisher>" + TextUtilities.HTMLEncode(biblio.getPublisher()) +
                        "</publisher>\n");

                tei.append("\t\t\t\t<availability status=\"unknown\">");
                tei.append("<p>Copyright ");
                //if (biblio.getPublicationDate() != null)
                tei.append(TextUtilities.HTMLEncode(biblio.getPublisher()) + "</p>\n");
                tei.append("\t\t\t\t</availability>\n");
            } else {
                // a dummy publicationStmt is still necessary according to TEI
                tei.append("\t\t\t\t<publisher/>\n");
                if (defaultPublicationStatement == null) {
                    tei.append("\t\t\t\t<availability status=\"unknown\"><licence/></availability>");
                } else {
                    tei.append("\t\t\t\t<availability status=\"unknown\"><p>" +
                            TextUtilities.HTMLEncode(defaultPublicationStatement) + "</p></availability>");
                }
                tei.append("\n");
            }

            if (biblio.getNormalizedPublicationDate() != null) {
                Date date = biblio.getNormalizedPublicationDate();

                String when = Date.toISOString(date);
                if (StringUtils.isNotBlank(when)) {
                    tei.append("\t\t\t\t<date type=\"published\" when=\"");
                    tei.append(when).append("\">");
                } else {
                    tei.append("\t\t\t\t<date>");
                }
                
                if (biblio.getPublicationDate() != null) {
                    tei.append(TextUtilities.HTMLEncode(biblio.getPublicationDate()));
                } else {
                    tei.append(when);
                }
                tei.append("</date>\n");
            } else if ((biblio.getYear() != null) && (biblio.getYear().length() > 0)) {
                String when = "";
                if (biblio.getYear().length() == 1)
                    when += "000" + biblio.getYear();
                else if (biblio.getYear().length() == 2)
                    when += "00" + biblio.getYear();
                else if (biblio.getYear().length() == 3)
                    when += "0" + biblio.getYear();
                else if (biblio.getYear().length() == 4)
                    when += biblio.getYear();

                if ((biblio.getMonth() != null) && (biblio.getMonth().length() > 0)) {
                    if (biblio.getMonth().length() == 1)
                        when += "-0" + biblio.getMonth();
                    else
                        when += "-" + biblio.getMonth();
                    if ((biblio.getDay() != null) && (biblio.getDay().length() > 0)) {
                        if (biblio.getDay().length() == 1)
                            when += "-0" + biblio.getDay();
                        else
                            when += "-" + biblio.getDay();
                    }
                }
                tei.append("\t\t\t\t<date type=\"published\" when=\"");
                tei.append(when + "\">");
                if (biblio.getPublicationDate() != null) {
                    tei.append(TextUtilities.HTMLEncode(biblio.getPublicationDate()));
                } else {
                    tei.append(when);
                }
                tei.append("</date>\n");
            } else if (biblio.getE_Year() != null) {
                String when = "";
                if (biblio.getE_Year().length() == 1)
                    when += "000" + biblio.getE_Year();
                else if (biblio.getE_Year().length() == 2)
                    when += "00" + biblio.getE_Year();
                else if (biblio.getE_Year().length() == 3)
                    when += "0" + biblio.getE_Year();
                else if (biblio.getE_Year().length() == 4)
                    when += biblio.getE_Year();

                if (biblio.getE_Month() != null) {
                    if (biblio.getE_Month().length() == 1)
                        when += "-0" + biblio.getE_Month();
                    else
                        when += "-" + biblio.getE_Month();

                    if (biblio.getE_Day() != null) {
                        if (biblio.getE_Day().length() == 1)
                            when += "-0" + biblio.getE_Day();
                        else
                            when += "-" + biblio.getE_Day();
                    }
                }
                tei.append("\t\t\t\t<date type=\"ePublished\" when=\"");
                tei.append(when + "\">");
                if (biblio.getPublicationDate() != null) {
                    tei.append(TextUtilities.HTMLEncode(biblio.getPublicationDate()));
                } else {
                    tei.append(when);
                }
                tei.append("</date>\n");
            } else if (biblio.getPublicationDate() != null) {
                tei.append("\t\t\t\t<date type=\"published\">");
                tei.append(TextUtilities.HTMLEncode(biblio.getPublicationDate())
                        + "</date>");
            }
            tei.append("\t\t\t</publicationStmt>\n");
        } else {
            tei.append("\t\t\t<publicationStmt>\n");
            tei.append("\t\t\t\t<publisher/>\n");
            tei.append("\t\t\t\t<availability status=\"unknown\"><licence/></availability>\n");
            tei.append("\t\t\t</publicationStmt>\n");
        }
        tei.append("\t\t\t<sourceDesc>\n\t\t\t\t<biblStruct>\n\t\t\t\t\t<analytic>\n");

        // authors + affiliation
        //biblio.createAuthorSet();
        //biblio.attachEmails();
        //biblio.attachAffiliations();

        tei.append(biblio.toTEIAuthorBlock(6, config));

        // title
        String title = biblio.getTitle();
        String language = biblio.getLanguage();
        String english_title = biblio.getEnglishTitle();
        if (title != null) {
            tei.append("\t\t\t\t\t\t<title");
            /*if ( (bookTitle == null) & (journal == null) )
                    tei.append(" level=\"m\"");
		    	else */
            tei.append(" level=\"a\" type=\"main\"");

            if (config.isGenerateTeiIds()) {
                String divID = KeyGen.getKey().substring(0, 7);
                tei.append(" xml:id=\"_" + divID + "\"");
            }

            // here check the language ?
            if (english_title == null)
                tei.append(">" + TextUtilities.HTMLEncode(title) + "</title>\n");
            else
                tei.append(" xml:lang=\"" + language + "\">" + TextUtilities.HTMLEncode(title) + "</title>\n");
        }

        boolean hasEnglishTitle = false;
        boolean generateIDs = config.isGenerateTeiIds();
        if (english_title != null) {
            // here do check the language!
            LanguageUtilities languageUtilities = LanguageUtilities.getInstance();
            Language resLang = languageUtilities.runLanguageId(english_title);

            if (resLang != null) {
                String resL = resLang.getLang();
                if (resL.equals(Language.EN)) {
                    hasEnglishTitle = true;
                    tei.append("\t\t\t\t\t\t<title");
                    //if ( (bookTitle == null) & (journal == null) )
                    //	tei.append(" level=\"m\"");
                    //else 
                    tei.append(" level=\"a\"");
                    if (generateIDs) {
                        String divID = KeyGen.getKey().substring(0, 7);
                        tei.append(" xml:id=\"_" + divID + "\"");
                    }
                    tei.append(" xml:lang=\"en\">")
                            .append(TextUtilities.HTMLEncode(english_title)).append("</title>\n");
                }
            }
            // if it's not something in English, we will write it anyway as note without type at the end
        }

        tei.append("\t\t\t\t\t</analytic>\n");

        if ((biblio.getJournal() != null) ||
                (biblio.getJournalAbbrev() != null) ||
                (biblio.getISSN() != null) ||
                (biblio.getISSNe() != null) ||
                (biblio.getPublisher() != null) ||
                (biblio.getPublicationDate() != null) ||
                (biblio.getVolumeBlock() != null) ||
                (biblio.getItem() == BiblioItem.Periodical) ||
                (biblio.getItem() == BiblioItem.InProceedings) ||
                (biblio.getItem() == BiblioItem.Proceedings) ||
                (biblio.getItem() == BiblioItem.InBook) ||
                (biblio.getItem() == BiblioItem.Book) ||
                (biblio.getItem() == BiblioItem.Serie) ||
                (biblio.getItem() == BiblioItem.InCollection)) {
            tei.append("\t\t\t\t\t<monogr");
            tei.append(">\n");

            if (biblio.getJournal() != null) {
                tei.append("\t\t\t\t\t\t<title level=\"j\" type=\"main\"");
                if (generateIDs) {
                    String divID = KeyGen.getKey().substring(0, 7);
                    tei.append(" xml:id=\"_" + divID + "\"");
                }
                tei.append(">" + TextUtilities.HTMLEncode(biblio.getJournal()) + "</title>\n");
            } else if (biblio.getBookTitle() != null) {
                tei.append("\t\t\t\t\t\t<title level=\"m\"");
                if (generateIDs) {
                    String divID = KeyGen.getKey().substring(0, 7);
                    tei.append(" xml:id=\"_" + divID + "\"");
                }
                tei.append(">" + TextUtilities.HTMLEncode(biblio.getBookTitle()) + "</title>\n");
            }

            if (biblio.getJournalAbbrev() != null) {
                tei.append("\t\t\t\t\t\t<title level=\"j\" type=\"abbrev\">" +
                        TextUtilities.HTMLEncode(biblio.getJournalAbbrev()) + "</title>\n");
            }

            if (biblio.getISSN() != null) {
                tei.append("\t\t\t\t\t\t<idno type=\"ISSN\">" +
                        TextUtilities.HTMLEncode(biblio.getISSN()) + "</idno>\n");
            }

            if (biblio.getISSNe() != null) {
                if (!biblio.getISSNe().equals(biblio.getISSN()))
                    tei.append("\t\t\t\t\t\t<idno type=\"eISSN\">" +
                            TextUtilities.HTMLEncode(biblio.getISSNe()) + "</idno>\n");
            }

//            if (biblio.getEvent() != null) {
//                // TODO:
//            }

            // in case the booktitle corresponds to a proceedings, we can try to indicate the meeting title
            String meeting = biblio.getBookTitle();
            boolean meetLoc = false;
            if (biblio.getEvent() != null)
                meeting = biblio.getEvent();
            else if (meeting != null) {
                meeting = meeting.trim();
                for (String prefix : BiblioItem.confPrefixes) {
                    if (meeting.startsWith(prefix)) {
                        meeting = meeting.replace(prefix, "");
                        meeting = meeting.trim();
                        tei.append("\t\t\t\t\t\t<meeting>" + TextUtilities.HTMLEncode(meeting));
                        if ((biblio.getLocation() != null) || (biblio.getTown() != null) ||
                                (biblio.getCountry() != null)) {
                            tei.append(" <address>");
                            if (biblio.getTown() != null) {
                                tei.append("<settlement>" + TextUtilities.HTMLEncode(biblio.getTown()) + "</settlement>");
                            }
                            if (biblio.getCountry() != null) {
                                tei.append("<country>" + TextUtilities.HTMLEncode(biblio.getCountry()) + "</country>");
                            }
                            if ((biblio.getLocation() != null) && (biblio.getTown() == null) &&
                                    (biblio.getCountry() == null)) {
                                tei.append("<addrLine>" + TextUtilities.HTMLEncode(biblio.getLocation()) + "</addrLine>");
                            }
                            tei.append("</address>\n");
                            meetLoc = true;
                        }
                        tei.append("\t\t\t\t\t\t</meeting>\n");
                        break;
                    }
                }
            }

            if (((biblio.getLocation() != null) || (biblio.getTown() != null) ||
                    (biblio.getCountry() != null))
                    && (!meetLoc)) {
                tei.append("\t\t\t\t\t\t<meeting>");
                tei.append(" <address>");
                if (biblio.getTown() != null) {
                    tei.append(" <settlement>" + TextUtilities.HTMLEncode(biblio.getTown()) + "</settlement>");
                }
                if (biblio.getCountry() != null) {
                    tei.append(" <country>" + TextUtilities.HTMLEncode(biblio.getCountry()) + "</country>");
                }
                if ((biblio.getLocation() != null) && (biblio.getTown() == null)
                        && (biblio.getCountry() == null)) {
                    tei.append("<addrLine>" + TextUtilities.HTMLEncode(biblio.getLocation()) + "</addrLine>");
                }
                tei.append("</address>\n");
                tei.append("\t\t\t\t\t\t</meeting>\n");
            }

            String pageRange = biblio.getPageRange();

            if ((biblio.getVolumeBlock() != null) | (biblio.getPublicationDate() != null) |
                    (biblio.getNormalizedPublicationDate() != null) |
                    (pageRange != null) | (biblio.getIssue() != null) |
                    (biblio.getBeginPage() != -1) |
                    (biblio.getPublisher() != null)) {
                tei.append("\t\t\t\t\t\t<imprint>\n");

                if (biblio.getPublisher() != null) {
                    tei.append("\t\t\t\t\t\t\t<publisher>" + TextUtilities.HTMLEncode(biblio.getPublisher())
                            + "</publisher>\n");
                }

                if (biblio.getVolumeBlock() != null) {
                    String vol = biblio.getVolumeBlock();
                    vol = vol.replace(" ", "").trim();
                    tei.append("\t\t\t\t\t\t\t<biblScope unit=\"volume\">" +
                            TextUtilities.HTMLEncode(vol) + "</biblScope>\n");
                }

                if (biblio.getIssue() != null) {
                    tei.append("\t\t\t\t\t\t\t<biblScope unit=\"issue\">"
                            + TextUtilities.HTMLEncode(biblio.getIssue()) + "</biblScope>\n");
                }

                if (pageRange != null) {
                    StringTokenizer st = new StringTokenizer(pageRange, "--");
                    if (st.countTokens() == 2) {
                        tei.append("\t\t\t\t\t\t\t<biblScope unit=\"page\"");
                        tei.append(" from=\"" + TextUtilities.HTMLEncode(st.nextToken()) + "\"");
                        tei.append(" to=\"" + TextUtilities.HTMLEncode(st.nextToken()) + "\"/>\n");
                        //tei.append(">" + TextUtilities.HTMLEncode(pageRange) + "</biblScope>\n");
                    } else {
                        tei.append("\t\t\t\t\t\t\t<biblScope unit=\"page\">" + TextUtilities.HTMLEncode(pageRange)
                                + "</biblScope>\n");
                    }
                } else if (biblio.getBeginPage() != -1) {
                    if (biblio.getEndPage() != -1) {
                        tei.append("\t\t\t\t\t\t\t<biblScope unit=\"page\"");
                        tei.append(" from=\"" + biblio.getBeginPage() + "\"");
                        tei.append(" to=\"" + biblio.getEndPage() + "\"/>\n");
                    } else {
                        tei.append("\t\t\t\t\t\t\t<biblScope unit=\"page\"");
                        tei.append(" from=\"" + biblio.getBeginPage() + "\"/>\n");
                    }
                }

                if (biblio.getNormalizedPublicationDate() != null) {
                    Date date = biblio.getNormalizedPublicationDate();

                    String when = Date.toISOString(date);
                    if (StringUtils.isNotBlank(when)) {
                        if (biblio.getPublicationDate() != null) {
                            tei.append("\t\t\t\t\t\t\t<date type=\"published\" when=\"");
                            tei.append(when + "\">");
                            tei.append(TextUtilities.HTMLEncode(biblio.getPublicationDate())
                                    + "</date>\n");
                        } else {
                            tei.append("\t\t\t\t\t\t\t<date type=\"published\" when=\"");
                            tei.append(when + "\" />\n");
                        }
                    } else {
                        if (biblio.getPublicationDate() != null) {
                            tei.append("\t\t\t\t\t\t\t<date type=\"published\">");
                            tei.append(TextUtilities.HTMLEncode(biblio.getPublicationDate())
                                    + "</date>\n");
                        }
                    }
                } else if (biblio.getYear() != null) {
                    String when = "";
                    if (biblio.getYear().length() == 1)
                        when += "000" + biblio.getYear();
                    else if (biblio.getYear().length() == 2)
                        when += "00" + biblio.getYear();
                    else if (biblio.getYear().length() == 3)
                        when += "0" + biblio.getYear();
                    else if (biblio.getYear().length() == 4)
                        when += biblio.getYear();

                    if (biblio.getMonth() != null) {
                        if (biblio.getMonth().length() == 1)
                            when += "-0" + biblio.getMonth();
                        else
                            when += "-" + biblio.getMonth();
                        if (biblio.getDay() != null) {
                            if (biblio.getDay().length() == 1)
                                when += "-0" + biblio.getDay();
                            else
                                when += "-" + biblio.getDay();
                        }
                    }
                    if (biblio.getPublicationDate() != null) {
                        tei.append("\t\t\t\t\t\t\t<date type=\"published\" when=\"");
                        tei.append(when + "\">");
                        tei.append(TextUtilities.HTMLEncode(biblio.getPublicationDate())
                                + "</date>\n");
                    } else {
                        tei.append("\t\t\t\t\t\t\t<date type=\"published\" when=\"");
                        tei.append(when + "\" />\n");
                    }
                } else if (biblio.getE_Year() != null) {
                    String when = "";
                    if (biblio.getE_Year().length() == 1)
                        when += "000" + biblio.getE_Year();
                    else if (biblio.getE_Year().length() == 2)
                        when += "00" + biblio.getE_Year();
                    else if (biblio.getE_Year().length() == 3)
                        when += "0" + biblio.getE_Year();
                    else if (biblio.getE_Year().length() == 4)
                        when += biblio.getE_Year();

                    if (biblio.getE_Month() != null) {
                        if (biblio.getE_Month().length() == 1)
                            when += "-0" + biblio.getE_Month();
                        else
                            when += "-" + biblio.getE_Month();

                        if (biblio.getE_Day() != null) {
                            if (biblio.getE_Day().length() == 1)
                                when += "-0" + biblio.getE_Day();
                            else
                                when += "-" + biblio.getE_Day();
                        }
                    }
                    tei.append("\t\t\t\t\t\t\t<date type=\"ePublished\" when=\"");
                    tei.append(when + "\" />\n");
                } else if (biblio.getPublicationDate() != null) {
                    tei.append("\t\t\t\t\t\t\t<date type=\"published\">");
                    tei.append(TextUtilities.HTMLEncode(biblio.getPublicationDate())
                            + "</date>\n");
                }

                // Fix for issue #31
                tei.append("\t\t\t\t\t\t</imprint>\n");
            }
            tei.append("\t\t\t\t\t</monogr>\n");
        } else {
            tei.append("\t\t\t\t\t<monogr>\n");
            tei.append("\t\t\t\t\t\t<imprint>\n");
            tei.append("\t\t\t\t\t\t\t<date/>\n");
            tei.append("\t\t\t\t\t\t</imprint>\n");
            tei.append("\t\t\t\t\t</monogr>\n");
        }

        if (!StringUtils.isEmpty(doc.getMD5())) {
            tei.append("\t\t\t\t\t<idno type=\"MD5\">" + doc.getMD5() + "</idno>\n");
        }

        if (!StringUtils.isEmpty(biblio.getDOI())) {
            String theDOI = TextUtilities.HTMLEncode(biblio.getDOI());
            if (theDOI.endsWith(".xml")) {
                theDOI = theDOI.replace(".xml", "");
            }
            tei.append("\t\t\t\t\t<idno type=\"DOI\">" + TextUtilities.HTMLEncode(theDOI) + "</idno>\n");
        }

        if (!StringUtils.isEmpty(biblio.getArXivId())) {
            tei.append("\t\t\t\t\t<idno type=\"arXiv\">" + TextUtilities.HTMLEncode(biblio.getArXivId()) + "</idno>\n");
        }

        if (!StringUtils.isEmpty(biblio.getPMID())) {
            tei.append("\t\t\t\t\t<idno type=\"PMID\">" + TextUtilities.HTMLEncode(biblio.getPMID()) + "</idno>\n");
        }

        if (!StringUtils.isEmpty(biblio.getPMCID())) {
            tei.append("\t\t\t\t\t<idno type=\"PMCID\">" + TextUtilities.HTMLEncode(biblio.getPMCID()) + "</idno>\n");
        }

        if (!StringUtils.isEmpty(biblio.getPII())) {
            tei.append("\t\t\t\t\t<idno type=\"PII\">" + TextUtilities.HTMLEncode(biblio.getPII()) + "</idno>\n");
        }

        if (!StringUtils.isEmpty(biblio.getArk())) {
            tei.append("\t\t\t\t\t<idno type=\"ark\">" + TextUtilities.HTMLEncode(biblio.getArk()) + "</idno>\n");
        }

        if (!StringUtils.isEmpty(biblio.getIstexId())) {
            tei.append("\t\t\t\t\t<idno type=\"istexId\">" + TextUtilities.HTMLEncode(biblio.getIstexId()) + "</idno>\n");
        }

        if (!StringUtils.isEmpty(biblio.getOAURL())) {
            tei.append("\t\t\t\t\t<ptr type=\"open-access\" target=\"").append(TextUtilities.HTMLEncode(biblio.getOAURL())).append("\" />\n");
        }

        if (biblio.getSubmission() != null) {
            tei.append("\t\t\t\t\t<note type=\"submission\">" +
                    TextUtilities.HTMLEncode(biblio.getSubmission()) + "</note>\n");
        }

        if (biblio.getDedication() != null) {
            tei.append("\t\t\t\t\t<note type=\"dedication\">" + TextUtilities.HTMLEncode(biblio.getDedication())
                    + "</note>\n");
        }

        if ((english_title != null) & (!hasEnglishTitle)) {
            tei.append("\t\t\t\t\t<note type=\"title\"");
            if (generateIDs) {
                String divID = KeyGen.getKey().substring(0, 7);
                tei.append(" xml:id=\"_" + divID + "\"");
            }
            tei.append(">" + TextUtilities.HTMLEncode(english_title) + "</note>\n");
        }

        if (biblio.getNote() != null) {
            tei.append("\t\t\t\t\t<note");
            if (generateIDs) {
                String divID = KeyGen.getKey().substring(0, 7);
                tei.append(" xml:id=\"_" + divID + "\"");
            }
            tei.append(">" + TextUtilities.HTMLEncode(biblio.getNote()) + "</note>\n");
        }

        tei.append("\t\t\t\t</biblStruct>\n");

        if (biblio.getURL() != null) {
            tei.append("\t\t\t\t<ref target=\"" + biblio.getURL() + "\" />\n");
        }

        tei.append("\t\t\t</sourceDesc>\n");
        tei.append("\t\t</fileDesc>\n");

        // encodingDesc gives info about the producer of the file
        tei.append("\t\t<encodingDesc>\n");
        tei.append("\t\t\t<appInfo>\n");

        TimeZone tz = TimeZone.getTimeZone("UTC");
        DateFormat df = new SimpleDateFormat("yyyy-MM-dd'T'HH:mmZ");
        df.setTimeZone(tz);
        String dateISOString = df.format(new java.util.Date());

        tei.append("\t\t\t\t<application version=\"" + GrobidProperties.getVersion() +
                "\" ident=\"GROBID\" when=\"" + dateISOString + "\">\n");
        tei.append("\t\t\t\t\t<desc>GROBID - A machine learning software for extracting information from scholarly documents</desc>\n");
        tei.append("\t\t\t\t\t<ref target=\"https://github.com/kermitt2/grobid\"/>\n");
        tei.append("\t\t\t\t</application>\n");
        tei.append("\t\t\t</appInfo>\n");
        tei.append("\t\t</encodingDesc>\n");

        boolean textClassWritten = false;

        tei.append("\t\t<profileDesc>\n");

        // keywords here !! Normally the keyword field has been preprocessed
        // if the segmentation into individual keywords worked, the first conditional
        // statement will be used - otherwise the whole keyword field is outputed
        if ((biblio.getKeywords() != null) && (biblio.getKeywords().size() > 0)) {
            textClassWritten = true;
            tei.append("\t\t\t<textClass>\n");
            tei.append("\t\t\t\t<keywords>\n");

            List<Keyword> keywords = biblio.getKeywords();
            int pos = 0;
            for (Keyword keyw : keywords) {
                if ((keyw.getKeyword() == null) || (keyw.getKeyword().length() == 0))
                    continue;
                String res = keyw.getKeyword().trim();
                if (res.startsWith(":")) {
                    res = res.substring(1);
                }
                if (pos == (keywords.size() - 1)) {
                    if (res.endsWith(".")) {
                        res = res.substring(0, res.length() - 1);
                    }
                }
                tei.append("\t\t\t\t\t<term");
                if (generateIDs) {
                    String divID = KeyGen.getKey().substring(0, 7);
                    tei.append(" xml:id=\"_" + divID + "\"");
                }
                tei.append(">" + TextUtilities.HTMLEncode(res) + "</term>\n");
                pos++;
            }
            tei.append("\t\t\t\t</keywords>\n");
        } else if (biblio.getKeyword() != null) {
            String keywords = biblio.getKeyword();
            textClassWritten = true;
            tei.append("\t\t\t<textClass>\n");
            tei.append("\t\t\t\t<keywords");

            if (generateIDs) {
                String divID = KeyGen.getKey().substring(0, 7);
                tei.append(" xml:id=\"_" + divID + "\"");
            }
            tei.append(">");
            tei.append(TextUtilities.HTMLEncode(biblio.getKeyword())).append("</keywords>\n");
        }

        if (biblio.getCategories() != null) {
            if (!textClassWritten) {
                textClassWritten = true;
                tei.append("\t\t\t<textClass>\n");
            }
            List<String> categories = biblio.getCategories();
            tei.append("\t\t\t\t<keywords>");
            for (String category : categories) {
                tei.append("\t\t\t\t\t<term");
                if (generateIDs) {
                    String divID = KeyGen.getKey().substring(0, 7);
                    tei.append(" xml:id=\"_" + divID + "\"");
                }
                tei.append(">" + TextUtilities.HTMLEncode(category.trim()) + "</term>\n");
            }
            tei.append("\t\t\t\t</keywords>\n");
        }

        if (textClassWritten)
            tei.append("\t\t\t</textClass>\n");

        String abstractText = biblio.getAbstract();

        Language resLang = null;
        if (abstractText != null) {
            LanguageUtilities languageUtilities = LanguageUtilities.getInstance();
            resLang = languageUtilities.runLanguageId(abstractText);
        }
        if (resLang != null) {
            String resL = resLang.getLang();
            if (!resL.equals(doc.getLanguage())) {
                tei.append("\t\t\t<abstract xml:lang=\"").append(resL).append("\">\n");
            } else {
                tei.append("\t\t\t<abstract>\n");
            }
        } else if ((abstractText == null) || (abstractText.length() == 0)) {
            tei.append("\t\t\t<abstract/>\n");
        } else {
            tei.append("\t\t\t<abstract>\n");
        }

        if ((abstractText != null) && (abstractText.length() != 0)) {
            if ( (biblio.getLabeledAbstract() != null) && (biblio.getLabeledAbstract().length() > 0) ) {
                // we have available structured abstract, which can be serialized as a full text "piece"
                StringBuilder buffer = new StringBuilder();
                try {
                    buffer = toTEITextPiece(buffer,
                                            biblio.getLabeledAbstract(),
                                            biblio,
                                            bds,
                                            false,
                                            new LayoutTokenization(biblio.getLayoutTokens(TaggingLabels.HEADER_ABSTRACT)),
                                            null, 
                                            null, 
                                            null,
                                            null,
                                            markerTypes,
                                            doc,
                                            config); // no figure, no table, no equation
                } catch(Exception e) {
                    throw new GrobidException("An exception occurred while serializing TEI.", e);
                }
                tei.append(buffer.toString());
            } else {
                tei.append("\t\t\t\t<p");
                if (generateIDs) {
                    String divID = KeyGen.getKey().substring(0, 7);
                    tei.append(" xml:id=\"_" + divID + "\"");
                }
                tei.append(">").append(TextUtilities.HTMLEncode(abstractText)).append("</p>");
            }

            tei.append("\n\t\t\t</abstract>\n");
        }

        tei.append("\t\t</profileDesc>\n");

        if ((biblio.getA_Year() != null) |
                (biblio.getS_Year() != null) |
                (biblio.getSubmissionDate() != null) |
                (biblio.getNormalizedSubmissionDate() != null)
                ) {
            tei.append("\t\t<revisionDesc>\n");
        }

        // submission and other review dates here !
        if (biblio.getA_Year() != null) {
            String when = biblio.getA_Year();
            if (biblio.getA_Month() != null) {
                when += "-" + biblio.getA_Month();
                if (biblio.getA_Day() != null) {
                    when += "-" + biblio.getA_Day();
                }
            }
            tei.append("\t\t\t\t<date type=\"accepted\" when=\"");
            tei.append(when).append("\" />\n");
        }
        if (biblio.getNormalizedSubmissionDate() != null) {
            Date date = biblio.getNormalizedSubmissionDate();
            int year = date.getYear();
            int month = date.getMonth();
            int day = date.getDay();

            String when = "" + year;
            if (month != -1) {
                when += "-" + month;
                if (day != -1) {
                    when += "-" + day;
                }
            }
            tei.append("\t\t\t\t<date type=\"submission\" when=\"");
            tei.append(when).append("\" />\n");
        } else if (biblio.getS_Year() != null) {
            String when = biblio.getS_Year();
            if (biblio.getS_Month() != null) {
                when += "-" + biblio.getS_Month();
                if (biblio.getS_Day() != null) {
                    when += "-" + biblio.getS_Day();
                }
            }
            tei.append("\t\t\t\t<date type=\"submission\" when=\"");
            tei.append(when).append("\" />\n");
        } else if (biblio.getSubmissionDate() != null) {
            tei.append("\t\t\t<date type=\"submission\">")
                    .append(TextUtilities.HTMLEncode(biblio.getSubmissionDate())).append("</date>\n");

            /*tei.append("\t\t\t<change when=\"");
            tei.append(TextUtilities.HTMLEncode(biblio.getSubmissionDate()));
			tei.append("\">Submitted</change>\n");
			*/
        }
        if ((biblio.getA_Year() != null) |
                (biblio.getS_Year() != null) |
                (biblio.getSubmissionDate() != null)
                ) {
            tei.append("\t\t</revisionDesc>\n");
        }

        tei.append("\t</teiHeader>\n");

        // output pages dimensions in the case coordinates will also be provided for some structures
        try {
            tei = toTEIPages(tei, doc, config);
        } catch(Exception e) {
            LOGGER.warn("Problem when serializing page size", e);
        }

        if (doc.getLanguage() != null) {
            tei.append("\t<text xml:lang=\"").append(doc.getLanguage()).append("\">\n");
        } else {
            tei.append("\t<text>\n");
        }

        return tei;
    }


    /**
     * TEI formatting of the body where only basic logical document structures are present.
     * This TEI format avoids most of the risks of ill-formed TEI due to structure recognition
     * errors and frequent PDF noises.
     * It is adapted to fully automatic process and simple exploitation of the document structures
     * like structured indexing and search.
     */
    public StringBuilder toTEIBody(StringBuilder buffer,
                                   String result,
                                   BiblioItem biblio,
                                   List<BibDataSet> bds,
                                   LayoutTokenization layoutTokenization,
                                   List<Figure> figures,
                                   List<Table> tables,
                                   List<Equation> equations,
                                   List<MarkerType> markerTypes,
                                   Document doc,
                                   GrobidAnalysisConfig config) throws Exception {
        if ((result == null) || (layoutTokenization == null) || (layoutTokenization.getTokenization() == null)) {
            buffer.append("\t\t<body/>\n");
            return buffer;
        }
        buffer.append("\t\t<body>\n");

        List<Note> notes = getTeiNotes(doc);

        buffer = toTEITextPiece(buffer, result, biblio, bds, true,
                layoutTokenization, figures, tables, equations, notes, markerTypes, doc, config);

        // notes are still in the body
        buffer = toTEINote(buffer, notes, doc, markerTypes, config);

        buffer.append("\t\t</body>\n");

        return buffer;
    }

    protected List<Note> getTeiNotes(Document doc) {
        // There are two types of structured notes currently supported, foot notes and margin notes.
        // We consider that head notes are always only presentation matter and are never references
        // in a text body. 

        SortedSet<DocumentPiece> documentNoteParts = doc.getDocumentPart(SegmentationLabels.FOOTNOTE);
        List<Note> notes = getTeiNotes(doc, documentNoteParts, Note.NoteType.FOOT);

        documentNoteParts = doc.getDocumentPart(SegmentationLabels.MARGINNOTE);
<<<<<<< HEAD
        notes.addAll(getTeiNotes(doc, documentNoteParts, Note.NoteType.MARGIN));

        return notes;
=======
        if (documentNoteParts != null) {
            tei = toTEINote("margin", documentNoteParts, tei, doc, config);
        }
        documentNoteParts = doc.getDocumentPart(SegmentationLabels.LINENUMBER);
        if (documentNoteParts != null) {
            tei = toTEINote("line_number", documentNoteParts, tei, doc, config);
        }
        return tei;
>>>>>>> 08539af9
    }

    protected List<Note> getTeiNotes(Document doc, SortedSet<DocumentPiece> documentNoteParts, Note.NoteType noteType) {

        List<Note> notes = new ArrayList<>();
        if (documentNoteParts == null) {
            return notes;
        }

        List<String> allNotes = new ArrayList<>();

        for (DocumentPiece docPiece : documentNoteParts) {
            List<LayoutToken> noteTokens = doc.getDocumentPieceTokenization(docPiece);
            if (CollectionUtils.isEmpty(noteTokens)) {
                continue;
            }

            String footText = doc.getDocumentPieceText(docPiece);
            footText = TextUtilities.dehyphenize(footText);
            footText = footText.replace("\n", " ");
            //footText = footText.replace("  ", " ").trim();
            if (footText.length() < 6)
                continue;
            if (allNotes.contains(footText)) {
                // basically we have here the "recurrent" headnote/footnote for each page,
                // no need to add them several times (in the future we could even use them
                // differently combined with the header)
                continue;
            }

            allNotes.add(footText);

            List<Note> localNotes = makeNotes(noteTokens, footText, noteType, notes.size());
            notes.addAll(localNotes);
        }

        return notes;
    }

    protected List<Note> makeNotes(List<LayoutToken> noteTokens, String footText, Note.NoteType noteType, int startIndex) {
        
        List<Note> notes = new ArrayList<>();

        Matcher ma = startNum.matcher(footText);
        int currentNumber = -1;
        if (ma.find()) {
            String groupStr = ma.group(1);
            footText = ma.group(2);
            try {
                currentNumber = Integer.parseInt(groupStr);
                // remove this number from the layout tokens of the note
                if (currentNumber != -1) {
                    String toConsume =  groupStr;
                    int start = 0;
                    for(LayoutToken token : noteTokens) {
                        if (StringUtils.isEmpty(token.getText())) {
                            continue;
                        }
                        if (toConsume.startsWith(token.getText())) {
                            start++;
                            toConsume = toConsume.substring(token.getText().length());
                        } else
                            break;

                        if (toConsume.length() == 0)
                            break;
                    }
                    if (start != 0)
                        noteTokens = noteTokens.subList(start, noteTokens.size());
                }
            } catch (NumberFormatException e) {
                currentNumber = -1;
            }
        }

        Note localNote = null;
        if (currentNumber == -1)
            localNote = new Note(null, noteTokens, footText, noteType);
        else 
            localNote = new Note(""+currentNumber, noteTokens, footText, noteType);

        notes.add(localNote);

        // add possible subsequent notes concatenated in the same note sequence (this is a common error,
        // which is addressed here by heuristics, it may not be necessary in the future with a better 
        // segmentation model using more foot notes training data)
        if (currentNumber != -1) {
            String nextLabel = " " + (currentNumber+1);

            int ind = footText.indexOf(nextLabel);
            if (ind != -1) {
                // optionally we could restrict here to superscript numbers 
                // review local note
                localNote.setText(footText.substring(0, ind));
                int pos = 0;
                List<LayoutToken> previousNoteTokens = new ArrayList<>();
                List<LayoutToken> nextNoteTokens = new ArrayList<>();
                for(LayoutToken localToken : noteTokens) {
                    if (localToken.getText() == null || localToken.getText().length() == 0)
                        continue;
                    pos += localToken.getText().length();
                    if (pos <= ind+1) {
                        previousNoteTokens.add(localToken);
                    } else {
                        nextNoteTokens.add(localToken);
                    }
                }
                localNote.setTokens(previousNoteTokens);
                String nextFootText = footText.substring(ind+1, footText.length());

                // process the concatenated note
                if (nextNoteTokens.size() >0 && nextFootText.length()>0) {
                    List<Note> nextNotes = makeNotes(nextNoteTokens, nextFootText, noteType, notes.size());
                    if (nextNotes != null && nextNotes.size()>0)
                        notes.addAll(nextNotes);
                }
            }
        }

        for(int noteIndex=0; noteIndex<notes.size(); noteIndex++) {
            Note oneNote = notes.get(noteIndex);
            oneNote.setIdentifier(oneNote.getNoteTypeName() + "_" + (noteIndex+startIndex));
        }

        return notes;
    }

    private StringBuilder toTEINote(StringBuilder tei,
                                    List<Note> notes,
                                    Document doc,
                                    List<MarkerType> markerTypes,
                                    GrobidAnalysisConfig config) throws Exception {
        // pattern is <note n="1" place="foot" xml:id="foot_1">
        // or 
        // pattern is <note n="1" place="margin" xml:id="margin_1">
        
        // if no note label is found, no @n attribute but we generate a random xml:id (not be used currently)

        for (Note note : notes) {
            Element desc = XmlBuilderUtils.teiElement("note");
<<<<<<< HEAD
            desc.addAttribute(new Attribute("place", note.getNoteTypeName()));
            if (note.getLabel() != null) {
                desc.addAttribute(new Attribute("n", note.getLabel()));
=======
            if (noteType.equals("line_number")) {
                desc.addAttribute(new Attribute("type", noteType));
            } else {
                desc.addAttribute(new Attribute("place", noteType));
            }

            if (currentNumber != -1) {
                desc.addAttribute(new Attribute("n", ""+currentNumber));
            }
            if (config.isGenerateTeiIds()) {
                String divID = KeyGen.getKey().substring(0, 7);
                addXmlId(desc, "_" + divID);
>>>>>>> 08539af9
            }

            addXmlId(desc, note.getIdentifier());

            // for labelling bibliographical references in notes 
            List<LayoutToken> noteTokens = note.getTokens();

            org.apache.commons.lang3.tuple.Pair<String, List<LayoutToken>> noteProcess = 
                fullTextParser.processShort(noteTokens, doc);
            String labeledNote = noteProcess.getLeft();
            List<LayoutToken> noteLayoutTokens = noteProcess.getRight();

            if ( (labeledNote != null) && (labeledNote.length() > 0) ) {
                TaggingTokenClusteror clusteror = new TaggingTokenClusteror(GrobidModels.FULLTEXT, labeledNote, noteLayoutTokens);
                List<TaggingTokenCluster> clusters = clusteror.cluster();
                
                for (TaggingTokenCluster cluster : clusters) {
                    if (cluster == null) {
                        continue;
                    }

                    TaggingLabel clusterLabel = cluster.getTaggingLabel();
                    String clusterContent = LayoutTokensUtil.normalizeDehyphenizeText(cluster.concatTokens());
                    if (clusterLabel.equals(TaggingLabels.CITATION_MARKER)) {
                        try {
                            List<Node> refNodes = this.markReferencesTEILuceneBased(
                                    cluster.concatTokens(),
                                    doc.getReferenceMarkerMatcher(),
                                    config.isGenerateTeiCoordinates("ref"), 
                                    false);
                            if (refNodes != null) {
                                for (Node n : refNodes) {
                                    desc.appendChild(n);
                                }
                            }
                        } catch(Exception e) {
                            LOGGER.warn("Problem when serializing TEI fragment for figure caption", e);
                        }
                    } else {
                        desc.appendChild(textNode(clusterContent));
                    }
                }
            } else {
                String noteText = note.getText();
                noteText = noteText.replace("  ", " ").trim();
                if (noteText == null) {
                    noteText = LayoutTokensUtil.toText(note.getTokens());
                } else {
                    noteText = noteText.trim();
                }
                desc.appendChild(LayoutTokensUtil.normalizeText(noteText));
            }

            tei.append("\t\t\t");
            tei.append(desc.toXML());
            tei.append("\n");
        }

        return tei;
    }

    public StringBuilder processTEIDivSection(String xmlType,
                                              String indentation,
                                              String text,
                                              List<LayoutToken> tokens,
                                              List<BibDataSet> biblioData,
                                              GrobidAnalysisConfig config) throws Exception {
        StringBuilder outputTei = new StringBuilder();

        if ((StringUtils.isBlank(text)) || (tokens == null)) {
            return outputTei;
        }

        outputTei.append("\n").append(indentation).append("<div type=\"").append(xmlType).append("\">\n");
        StringBuilder contentBuffer = new StringBuilder();

        contentBuffer = toTEITextPiece(contentBuffer, text, null, biblioData, false,
                new LayoutTokenization(tokens), null, null, null, 
            null, null, doc, config);
        String result = contentBuffer.toString();
        String[] resultAsArray = result.split("\n");

        /*buffer2 = toTEITextPiece(buffer2, reseAcknowledgement, null, bds, false,
                new LayoutTokenization(tokenizationsAcknowledgement), null, null, null,
            null, null,  doc, config);
        String acknowResult = buffer2.toString();
        String[] acknowResultLines = acknowResult.split("\n");*/

        boolean extraDiv = false;
        if (resultAsArray.length != 0) {
            for (int i = 0; i < resultAsArray.length; i++) {
                if (resultAsArray[i].trim().length() == 0)
                    continue;
                outputTei.append(TextUtilities.dehyphenize(resultAsArray[i])).append("\n");
            }
        }
        outputTei.append(indentation).append("</div>\n\n");

        return outputTei;
    }

    public StringBuilder toTEIAnnex(StringBuilder buffer,
                                    String result,
                                    BiblioItem biblio,
                                    List<BibDataSet> bds,
                                    List<LayoutToken> tokenizations,
                                    List<MarkerType> markerTypes,
                                    Document doc,
                                    GrobidAnalysisConfig config) throws Exception {
        if ((result == null) || (tokenizations == null)) {
            return buffer;
        }

        buffer.append("\t\t\t<div type=\"annex\">\n");
        buffer = toTEITextPiece(buffer, result, biblio, bds, true,
                new LayoutTokenization(tokenizations), null, null, null, null,
                markerTypes, doc, config);
        buffer.append("\t\t\t</div>\n");

        return buffer;
    }

    public StringBuilder toTEITextPiece(StringBuilder buffer,
                                         String result,
                                         BiblioItem biblio,
                                         List<BibDataSet> bds,
                                         boolean keepUnsolvedCallout,
                                         LayoutTokenization layoutTokenization,
                                         List<Figure> figures,
                                         List<Table> tables,
                                         List<Equation> equations,
                                         List<Note> notes,
                                         List<MarkerType> markerTypes,
                                         Document doc,
                                         GrobidAnalysisConfig config) throws Exception {
        TaggingLabel lastClusterLabel = null;
        int startPosition = buffer.length();

        //boolean figureBlock = false; // indicate that a figure or table sequence was met
        // used for reconnecting a paragraph that was cut by a figure/table

        List<LayoutToken> tokenizations = layoutTokenization.getTokenization();

        TaggingTokenClusteror clusteror = new TaggingTokenClusteror(GrobidModels.FULLTEXT, result, tokenizations);

        String tokenLabel = null;
        List<TaggingTokenCluster> clusters = clusteror.cluster();

        List<Element> divResults = new ArrayList<>();

        Element curDiv = teiElement("div");
        if (config.isGenerateTeiIds()) {
            String divID = KeyGen.getKey().substring(0, 7);
            addXmlId(curDiv, "_" + divID);
        }
        divResults.add(curDiv);
        Element curParagraph = null;
        List<LayoutToken> curParagraphTokens = null;
        Element curList = null;
        int equationIndex = 0; // current equation index position 
        for (TaggingTokenCluster cluster : clusters) {
            if (cluster == null) {
                continue;
            }

            TaggingLabel clusterLabel = cluster.getTaggingLabel();
            Engine.getCntManager().i(clusterLabel);
            if (clusterLabel.equals(TaggingLabels.SECTION) || clusterLabel.equals(TaggingLabels.SUBSECTION)) {
                String clusterContent = LayoutTokensUtil.normalizeDehyphenizeText(cluster.concatTokens());
                curDiv = teiElement("div");
                Element head = teiElement("head");
                if (clusterLabel.equals(TaggingLabels.SECTION)) {
                    head.addAttribute(new Attribute("level", "1"));
                } else if (clusterLabel.equals(TaggingLabels.SUBSECTION)) {
                    head.addAttribute(new Attribute("level", "2"));
                }
                // section numbers
                org.grobid.core.utilities.Pair<String, String> numb = getSectionNumber(clusterContent);
                if (numb != null) {
                    head.addAttribute(new Attribute("n", numb.b));
                    head.appendChild(numb.a);
                } else {
                    head.appendChild(clusterContent);
                }

                if (config.isGenerateTeiIds()) {
                    String divID = KeyGen.getKey().substring(0, 7);
                    addXmlId(head, "_" + divID);
                }

                if (config.isGenerateTeiCoordinates("head") ) {
                    String coords = LayoutTokensUtil.getCoordsString(cluster.concatTokens());
                    if (coords != null) {
                        head.addAttribute(new Attribute("coords", coords));
                    }
                }

                curDiv.appendChild(head);
                divResults.add(curDiv);
            } else if (clusterLabel.equals(TaggingLabels.EQUATION) || 
                    clusterLabel.equals(TaggingLabels.EQUATION_LABEL)) {
                // get starting position of the cluster
                int start = -1;
                if ( (cluster.concatTokens() != null) && (cluster.concatTokens().size() > 0) ) {
                    start = cluster.concatTokens().get(0).getOffset();
                }
                // get the corresponding equation
                if (start != -1) {
                    Equation theEquation = null;
                    if (equations != null) {
                        for(int i=0; i<equations.size(); i++) {
                            if (i < equationIndex) 
                                continue;
                            Equation equation = equations.get(i);
                            if (equation.getStart() == start) {
                                theEquation = equation;
                                equationIndex = i;
                                break;
                            }
                        }
                        if (theEquation != null) {
                            Element element = theEquation.toTEIElement(config);
                            if (element != null)
                                curDiv.appendChild(element);
                        }
                    }
                }
            } else if (clusterLabel.equals(TaggingLabels.ITEM_BULLETED) || clusterLabel.equals(TaggingLabels.ITEM_NUMBERED)) {
                String clusterContent = LayoutTokensUtil.normalizeText(cluster.concatTokens());
                //curDiv.appendChild(teiElement("item", clusterContent));
                Element itemNode = teiElement("item", clusterContent);
                if (!MARKER_LABELS.contains(lastClusterLabel) && ((lastClusterLabel != TaggingLabels.ITEM_BULLETED) && ((lastClusterLabel != TaggingLabels.ITEM_NUMBERED)))) {
                    curList = teiElement("list");
                    if (clusterLabel.equals(TaggingLabels.ITEM_BULLETED)) {
                        curList.addAttribute(new Attribute("rend", "bulleted"));
                    } else if(clusterLabel.equals(TaggingLabels.ITEM_NUMBERED)) {
                        curList.addAttribute(new Attribute("rend", "numbered"));
                    }
                    curDiv.appendChild(curList);
                }
                if (curList != null) {
                    curList.appendChild(itemNode);
                }
            } else if (clusterLabel.equals(TaggingLabels.QUOTE)) {
                String clusterContent = LayoutTokensUtil.normalizeText(cluster.concatTokens());
                Element quote = teiElement("quote", clusterContent);
                curDiv.appendChild(quote);
            } else if (clusterLabel.equals(TaggingLabels.OTHER)) {
                String clusterContent = LayoutTokensUtil.normalizeDehyphenizeText(cluster.concatTokens());
                Element note = teiElement("note", clusterContent);
                note.addAttribute(new Attribute("type", "other"));
                if (config.isGenerateTeiIds()) {
                    String divID = KeyGen.getKey().substring(0, 7);
                    addXmlId(note, "_" + divID);
                }
                curDiv.appendChild(note);
            } else if (clusterLabel.equals(TaggingLabels.PARAGRAPH)) {
                List<LayoutToken> clusterTokens = cluster.concatTokens();
                int clusterPage = Iterables.getLast(clusterTokens).getPage();

                List<Note> notesSamePage = null;
                if (notes != null && notes.size() > 0) {
                    notesSamePage = notes.stream()
                                .filter(f -> !f.isIgnored() && f.getPageNumber() == clusterPage)
                                .collect(Collectors.toList());
                }

                if (notesSamePage == null) {
                    String clusterContent = LayoutTokensUtil.normalizeDehyphenizeText(clusterTokens);
                    if (isNewParagraph(lastClusterLabel, curParagraph)) {
                        if (curParagraph != null && config.isWithSentenceSegmentation()) {
                            segmentIntoSentences(curParagraph, curParagraphTokens, config, doc.getLanguage());
                        }
                        curParagraph = teiElement("p");
                        if (config.isGenerateTeiIds()) {
                            String divID = KeyGen.getKey().substring(0, 7);
                            addXmlId(curParagraph, "_" + divID);
                        }
                        curDiv.appendChild(curParagraph);
                        curParagraphTokens = new ArrayList<>();
                    }
                    curParagraph.appendChild(clusterContent);
                    curParagraphTokens.addAll(clusterTokens);
                } else {
                    if (isNewParagraph(lastClusterLabel, curParagraph)) {
                        if (curParagraph != null && config.isWithSentenceSegmentation()) {
                            segmentIntoSentences(curParagraph, curParagraphTokens, config, doc.getLanguage());
                        }
                        curParagraph = teiElement("p");
                        if (config.isGenerateTeiIds()) {
                            String divID = KeyGen.getKey().substring(0, 7);
                            addXmlId(curParagraph, "_" + divID);
                        }
                        curDiv.appendChild(curParagraph);
                        curParagraphTokens = new ArrayList<>();
                    }

                    // we need to cover several footnote callouts in the same paragraph segment

                    // we also can't assume notes are sorted and will appear first in the text as the same order 
                    // they are defined in the note areas - this might not always be the case in 
                    // ill-formed documents

                    // map the matched note labels to their corresponding note objects
                    Map<String, Note> labels2Notes = new TreeMap<>();

                    // map a note label (string) to a valid matching position in the sequence of Layout Tokens
                    // of the paragraph segment
                    List<Pair<String,OffsetPosition>> matchedLabelPosition = new ArrayList<>();

                    for (Note note : notesSamePage) {
                        Optional<LayoutToken> matching = clusterTokens
                            .stream()
                            .filter(t -> t.getText().equals(note.getLabel()) && t.isSuperscript())
                            .findFirst();

                        if (matching.isPresent()) {
                            int idx = clusterTokens.indexOf(matching.get());
                            note.setIgnored(true);
                            OffsetPosition matchingPosition = new OffsetPosition();
                            matchingPosition.start = idx;
                            matchingPosition.end = idx+1; // to be review, might be more than one layout token
                            matchedLabelPosition.add(Pair.of(note.getLabel(), matchingPosition));
                            labels2Notes.put(note.getLabel(), note);
                        }
                    }

                    // sort the matches by position
                    Collections.sort(matchedLabelPosition, (m1, m2) -> {
                            return m1.getRight().start - m2.getRight().start;
                        }
                    );

                    // position in the layout token index
                    int pos = 0;

                    // build the paragraph segment, match by match
                    for(Pair<String,OffsetPosition> matching : matchedLabelPosition) {
                        Note note = labels2Notes.get(matching.getLeft());
                        OffsetPosition matchingPosition = matching.getRight();

                        List<LayoutToken> before = clusterTokens.subList(pos, matchingPosition.start);
                        String clusterContentBefore = LayoutTokensUtil.normalizeDehyphenizeText(before);

                        if (CollectionUtils.isNotEmpty(before) && before.get(0).getText().equals(" ")) {
                            curParagraph.appendChild(new Text(" "));
                        }

                        curParagraph.appendChild(clusterContentBefore);
                        curParagraphTokens.addAll(before);

                        List<LayoutToken> calloutTokens = clusterTokens.subList(matchingPosition.start, matchingPosition.end);

                        Element ref = teiElement("ref");
                        ref.addAttribute(new Attribute("type", "foot"));

                        if (config.isGenerateTeiCoordinates("ref") ) {
                            String coords =  LayoutTokensUtil.getCoordsString(calloutTokens);
                            if (coords != null) {
                                ref.addAttribute(new Attribute("coords", coords));
                            }
                        }

                        ref.appendChild(matching.getLeft());
                        ref.addAttribute(new Attribute("target", "#" + note.getIdentifier()));
                        curParagraph.appendChild(ref);

                        pos = matchingPosition.end; 
                    }

                    // add last chunk of paragraph stuff (or whole paragraph if no note callout matching)
                    List<LayoutToken> remaining = clusterTokens.subList(pos, clusterTokens.size());
                    String remainingClusterContent = LayoutTokensUtil.normalizeDehyphenizeText(remaining);

                    if (CollectionUtils.isNotEmpty(remaining) && remaining.get(0).getText().equals(" ")) {
                        curParagraph.appendChild(new Text(" "));
                    }

                    curParagraph.appendChild(remainingClusterContent);
                    curParagraphTokens.addAll(remaining);
                }
            } else if (MARKER_LABELS.contains(clusterLabel)) {
                List<LayoutToken> refTokens = cluster.concatTokens();
                refTokens = LayoutTokensUtil.dehyphenize(refTokens);
                String chunkRefString = LayoutTokensUtil.toText(refTokens);

                Element parent = curParagraph != null ? curParagraph : curDiv;
                parent.appendChild(new Text(" "));

                List<Node> refNodes;
                MarkerType citationMarkerType = null;
                if (markerTypes != null && markerTypes.size()>0) {
                    citationMarkerType = markerTypes.get(0);
                }
                if (clusterLabel.equals(TaggingLabels.CITATION_MARKER)) {
                    refNodes = markReferencesTEILuceneBased(refTokens,
                            doc.getReferenceMarkerMatcher(),
                            config.isGenerateTeiCoordinates("ref"), 
                            keepUnsolvedCallout, citationMarkerType);

                } else if (clusterLabel.equals(TaggingLabels.FIGURE_MARKER)) {
                    refNodes = markReferencesFigureTEI(chunkRefString, refTokens, figures,
                            config.isGenerateTeiCoordinates("ref"));
                } else if (clusterLabel.equals(TaggingLabels.TABLE_MARKER)) {
                    refNodes = markReferencesTableTEI(chunkRefString, refTokens, tables,
                            config.isGenerateTeiCoordinates("ref"));
                } else if (clusterLabel.equals(TaggingLabels.EQUATION_MARKER)) {
                    refNodes = markReferencesEquationTEI(chunkRefString, refTokens, equations,
                            config.isGenerateTeiCoordinates("ref"));
                } else if (clusterLabel.equals(TaggingLabels.NOTE_MARKER)) {
                    refNodes = markReferencesEquationTEI(chunkRefString, refTokens, equations,
                            config.isGenerateTeiCoordinates("ref"));                    
                } else {
                    throw new IllegalStateException("Unsupported marker type: " + clusterLabel);
                }
                
                if (refNodes != null) {
                    boolean footNoteCallout = false;

                    if (refNodes.size() == 1 && (refNodes.get(0) instanceof Text)) {
                        // filtered out superscript reference marker (based on the defined citationMarkerType) might 
                        // be foot note callout - se we need in this particular case to try to match existing notes
                        // similarly as within paragraph
                        if (citationMarkerType == null || citationMarkerType != MarkerType.SUPERSCRIPT_NUMBER) {
                            // is refTokens superscript?
                            if (refTokens.size()>0 && refTokens.get(0).isSuperscript()) {
                                // check note callout matching
                                int clusterPage = Iterables.getLast(refTokens).getPage();
                                List<Note> notesSamePage = null;
                                if (notes != null && notes.size() > 0) {
                                    notesSamePage = notes.stream()
                                                .filter(f -> !f.isIgnored() && f.getPageNumber() == clusterPage)
                                                .collect(Collectors.toList());
                                }

                                if (notesSamePage != null) {
                                    for (Note note : notesSamePage) {
                                        if (chunkRefString.trim().equals(note.getLabel())) {
                                            footNoteCallout = true;
                                            note.setIgnored(true);
                                                   
                                            Element ref = teiElement("ref");
                                            ref.addAttribute(new Attribute("type", "foot"));

                                            if (config.isGenerateTeiCoordinates("ref") ) {
                                                String coords =  LayoutTokensUtil.getCoordsString(refTokens);
                                                if (coords != null) {
                                                    ref.addAttribute(new Attribute("coords", coords));
                                                }
                                            }
                                            ref.appendChild(chunkRefString.trim());
                                            ref.addAttribute(new Attribute("target", "#" + note.getIdentifier()));

                                            parent.appendChild(ref);

                                            if (chunkRefString.endsWith(" ")) {
                                                parent.appendChild(new Text(" "));
                                            }
                                        }
                                    }
                                }
                            }
                        } 
                    }

                    if (!footNoteCallout) {
                        for (Node n : refNodes) {
                            parent.appendChild(n);
                        }
                    } 
                }
                
                if (curParagraph != null)
                    curParagraphTokens.addAll(cluster.concatTokens());
            } else if (clusterLabel.equals(TaggingLabels.FIGURE) || clusterLabel.equals(TaggingLabels.TABLE)) {
                //figureBlock = true;
                if (curParagraph != null)
                    curParagraph.appendChild(new Text(" "));
            }

            lastClusterLabel = cluster.getTaggingLabel();
        }

        // in case we segment paragraph into sentences, we still need to do it for the last paragraph 
        if (curParagraph != null && config.isWithSentenceSegmentation()) {
            segmentIntoSentences(curParagraph, curParagraphTokens, config, doc.getLanguage());
        }

        // remove possibly empty div in the div list
        if (divResults.size() != 0) {
            for(int i = divResults.size()-1; i>=0; i--) {
                Element theDiv = divResults.get(i);
                if ( (theDiv.getChildElements() == null) || (theDiv.getChildElements().size() == 0) ) {
                    divResults.remove(i);
                }
            } 
        }

        if (divResults.size() != 0) 
            buffer.append(XmlBuilderUtils.toXml(divResults));
        else
            buffer.append(XmlBuilderUtils.toXml(curDiv));

        // we apply some overall cleaning and simplification
        buffer = TextUtilities.replaceAll(buffer, "</head><head",
                "</head>\n\t\t\t</div>\n\t\t\t<div>\n\t\t\t\t<head");
        buffer = TextUtilities.replaceAll(buffer, "</p>\t\t\t\t<p>", " ");

        //TODO: work on reconnection
        // we evaluate the need to reconnect paragraphs cut by a figure or a table
        int indP1 = buffer.indexOf("</p0>", startPosition - 1);
        while (indP1 != -1) {
            int indP2 = buffer.indexOf("<p>", indP1 + 1);
            if ((indP2 != 1) && (buffer.length() > indP2 + 5)) {
                if (Character.isUpperCase(buffer.charAt(indP2 + 4)) &&
                        Character.isLowerCase(buffer.charAt(indP2 + 5))) {
                    // a marker for reconnecting the two paragraphs
                    buffer.setCharAt(indP2 + 1, 'q');
                }
            }
            indP1 = buffer.indexOf("</p0>", indP1 + 1);
        }
        buffer = TextUtilities.replaceAll(buffer, "</p0>(\\n\\t)*<q>", " ");
        buffer = TextUtilities.replaceAll(buffer, "</p0>", "</p>");
        buffer = TextUtilities.replaceAll(buffer, "<q>", "<p>");

        if (figures != null) {
            for (Figure figure : figures) {
                String figSeg = figure.toTEI(config, doc, this, markerTypes);
                if (figSeg != null) {
                    buffer.append(figSeg).append("\n");
                }
            }
        }
        if (tables != null) {
            for (Table table : tables) {
                String tabSeg = table.toTEI(config, doc, this, markerTypes);
                if (tabSeg != null) {
                    buffer.append(tabSeg).append("\n");
                }
            }
        }

        return buffer;
    }

    public static boolean isNewParagraph(TaggingLabel lastClusterLabel, Element curParagraph) {
        return (!MARKER_LABELS.contains(lastClusterLabel) && lastClusterLabel != TaggingLabels.FIGURE
                && lastClusterLabel != TaggingLabels.TABLE) || curParagraph == null;
    }

    public void segmentIntoSentences(Element curParagraph, List<LayoutToken> curParagraphTokens, GrobidAnalysisConfig config, String lang) {
        // in order to avoid having a sentence boundary in the middle of a ref element 
        // (which is frequent given the abbreviation in the reference expression, e.g. Fig.)
        // we only consider for sentence segmentation texts under <p> and skip the text under <ref>.
        if (curParagraph == null)
            return;

        // in xom, the following gives all the text under the element, for the whole subtree
        String text = curParagraph.getValue();
        if (text == null || text.length() == 0)
            return;

        // identify ref nodes, ref spans and ref positions
        Map<Integer,Node> mapRefNodes = new HashMap<>();
        List<Integer> refPositions = new ArrayList<>();
        List<OffsetPosition> forbiddenPositions = new ArrayList<>();
        int pos = 0;
        for(int i=0; i<curParagraph.getChildCount(); i++) {
            Node theNode = curParagraph.getChild(i);
            if (theNode instanceof Text) {
                String chunk = theNode.getValue();
                pos += chunk.length();
            } else if (theNode instanceof Element) {
                // for readability in another conditional
                if (((Element) theNode).getLocalName().equals("ref")) {
                    // map character offset of the node
                    mapRefNodes.put(new Integer(pos), theNode);
                    refPositions.add(new Integer(pos));

                    String chunk = theNode.getValue();
                    forbiddenPositions.add(new OffsetPosition(pos, pos+chunk.length()));
                    pos += chunk.length();                    
                }
            }
        }

        List<OffsetPosition> theSentences = 
            SentenceUtilities.getInstance().runSentenceDetection(text, forbiddenPositions, curParagraphTokens, new Language(lang));
    
        /*if (theSentences.size() == 0) {
            // this should normally not happen, but it happens (depending on sentence splitter, usually the text 
            // is just a punctuation)
            // in this case we consider the current text as a unique sentence as fall back
            theSentences.add(new OffsetPosition(0, text.length()));
        }*/

        // segment the list of layout tokens according to the sentence segmentation if the coordinates are needed
        List<List<LayoutToken>> segmentedParagraphTokens = new ArrayList<>();
        List<LayoutToken> currentSentenceTokens = new ArrayList<>();
        pos = 0;
        
        if (config.isGenerateTeiCoordinates("s")) {
            
            int currentSentenceIndex = 0;
            String sentenceChunk = text.substring(theSentences.get(currentSentenceIndex).start, theSentences.get(currentSentenceIndex).end);

            for(int i=0; i<curParagraphTokens.size(); i++) {
                LayoutToken token = curParagraphTokens.get(i);
                if (token.getText() == null || token.getText().length() == 0) 
                    continue;
                int newPos = sentenceChunk.indexOf(token.getText(), pos);
                if ((newPos != -1) || SentenceUtilities.toSkipToken(token.getText())) {
                    // just move on
                    currentSentenceTokens.add(token);
                    if (newPos != -1 && !SentenceUtilities.toSkipToken(token.getText()))
                        pos = newPos;
                } else {
                    if (currentSentenceTokens.size() > 0) {
                        segmentedParagraphTokens.add(currentSentenceTokens);
                        currentSentenceIndex++;
                        if (currentSentenceIndex >= theSentences.size()) {
                            currentSentenceTokens = new ArrayList<>();
                            break;
                        }
                        sentenceChunk = text.substring(theSentences.get(currentSentenceIndex).start, theSentences.get(currentSentenceIndex).end);
                    }
                    currentSentenceTokens = new ArrayList<>();
                    currentSentenceTokens.add(token);
                    pos = 0;
                }
                
                if (currentSentenceIndex >= theSentences.size())
                    break;
            }
            // last sentence
            if (currentSentenceTokens.size() > 0) {
                // check sentence index too ?
                segmentedParagraphTokens.add(currentSentenceTokens);
            }

/*if (segmentedParagraphTokens.size() != theSentences.size()) {
System.out.println("ERROR, segmentedParagraphTokens size:" + segmentedParagraphTokens.size() + " vs theSentences size: " + theSentences.size());
System.out.println(text);
System.out.println(theSentences.toString());
int k = 0;
for (List<LayoutToken> segmentedParagraphToken : segmentedParagraphTokens) {
    if (k < theSentences.size())
        System.out.println(k + " sentence segmented text-only: " + text.substring(theSentences.get(k).start, theSentences.get(k).end));
    else 
        System.out.println("no text-only sentence at index " + k);
    System.out.print(k + " layout token segmented sentence: ");
    System.out.println(segmentedParagraphToken);
    k++;
}
}*/
        }

        // update the xml paragraph element
        int currenChildIndex = 0;
        pos = 0;
        int posInSentence = 0;
        int refIndex = 0;
        for(int i=0; i<theSentences.size(); i++) {
            pos = theSentences.get(i).start;
            posInSentence = 0;
            Element sentenceElement = teiElement("s");
            if (config.isGenerateTeiIds()) {
                String sID = KeyGen.getKey().substring(0, 7);
                addXmlId(sentenceElement, "_" + sID);
            }
            if (config.isGenerateTeiCoordinates("s")) {
                if (segmentedParagraphTokens.size()>=i+1) {
                    currentSentenceTokens = segmentedParagraphTokens.get(i);
                    String coords = LayoutTokensUtil.getCoordsString(currentSentenceTokens);
                    if (coords != null) {
                        sentenceElement.addAttribute(new Attribute("coords", coords));
                    }
                }
            }
            
            int sentenceLength = theSentences.get(i).end - pos;
            // check if we have a ref between pos and pos+sentenceLength
            for(int j=refIndex; j<refPositions.size(); j++) {
                int refPos = refPositions.get(j).intValue();
                if (refPos < pos+posInSentence) 
                    continue;

                if (refPos >= pos+posInSentence && refPos <= pos+sentenceLength) {
                    Node valueNode = mapRefNodes.get(new Integer(refPos));
                    if (pos+posInSentence < refPos) {
                        String local_text_chunk = text.substring(pos+posInSentence, refPos);
                        local_text_chunk = XmlBuilderUtils.stripNonValidXMLCharacters(local_text_chunk);
                        sentenceElement.appendChild(local_text_chunk);
                    }
                    valueNode.detach();
                    sentenceElement.appendChild(valueNode);
                    refIndex = j;
                    posInSentence = refPos+valueNode.getValue().length()-pos;
                }
                if (refPos > pos+sentenceLength) {
                    break;
                }
            }

            if (pos+posInSentence <= theSentences.get(i).end) {
                String local_text_chunk = text.substring(pos+posInSentence, theSentences.get(i).end);
                local_text_chunk = XmlBuilderUtils.stripNonValidXMLCharacters(local_text_chunk);
                sentenceElement.appendChild(local_text_chunk);
                curParagraph.appendChild(sentenceElement);
            }
        }

        for(int i=curParagraph.getChildCount()-1; i>=0; i--) {
            Node theNode = curParagraph.getChild(i);
            if (theNode instanceof Text) {
                curParagraph.removeChild(theNode);
            } else if (theNode instanceof Element) {
                // for readability in another conditional
                if (!((Element) theNode).getLocalName().equals("s")) {
                    curParagraph.removeChild(theNode);
                }
            }
        }

    }   

    /**
     * Return the graphic objects in a given interval position in the document.
     */
    private List<GraphicObject> getGraphicObject(List<GraphicObject> graphicObjects, int startPos, int endPos) {
        List<GraphicObject> result = new ArrayList<GraphicObject>();
        for (GraphicObject nto : graphicObjects) {
            if ((nto.getStartPosition() >= startPos) && (nto.getStartPosition() <= endPos)) {
                result.add(nto);
            }
            if (nto.getStartPosition() > endPos) {
                break;
            }
        }
        return result;
    }

    private org.grobid.core.utilities.Pair<String, String> getSectionNumber(String text) {
        Matcher m1 = BasicStructureBuilder.headerNumbering1.matcher(text);
        Matcher m2 = BasicStructureBuilder.headerNumbering2.matcher(text);
        Matcher m3 = BasicStructureBuilder.headerNumbering3.matcher(text);
        Matcher m = null;
        String numb = null;
        if (m1.find()) {
            numb = m1.group(0);
            m = m1;
        } else if (m2.find()) {
            numb = m2.group(0);
            m = m2;
        } else if (m3.find()) {
            numb = m3.group(0);
            m = m3;
        }
        if (numb != null) {
            text = text.replace(numb, "").trim();
            numb = numb.replace(" ", "");
            return new org.grobid.core.utilities.Pair<>(text, numb);
        } else {
            return null;
        }
    }

    public StringBuilder toTEIReferences(StringBuilder tei,
                                         List<BibDataSet> bds,
                                         GrobidAnalysisConfig config) throws Exception {
        tei.append("\t\t\t<div type=\"references\">\n\n");

        if ((bds == null) || (bds.size() == 0))
            tei.append("\t\t\t\t<listBibl/>\n");
        else {
            tei.append("\t\t\t\t<listBibl>\n");

            int p = 0;
            if (bds.size() > 0) {
                for (BibDataSet bib : bds) {
                    BiblioItem bit = bib.getResBib();
                    bit.setReference(bib.getRawBib());
                    if (bit != null) {
                        tei.append("\n" + bit.toTEI(p, 0, config));
                    } else {
                        tei.append("\n");
                    }
                    p++;
                }
            }
            tei.append("\n\t\t\t\t</listBibl>\n");
        }
        tei.append("\t\t\t</div>\n");

        return tei;
    }


    //bounding boxes should have already been calculated when calling this method
    public static String getCoordsAttribute(List<BoundingBox> boundingBoxes, boolean generateCoordinates) {
        if (!generateCoordinates || boundingBoxes == null || boundingBoxes.isEmpty()) {
            return "";
        }
        String coords = Joiner.on(";").join(boundingBoxes);
        return "coords=\"" + coords + "\"";
    }


    /**
     * Mark using TEI annotations the identified references in the text body build with the machine learning model.
     */
    public List<Node> markReferencesTEILuceneBased(List<LayoutToken> refTokens,
                                                   ReferenceMarkerMatcher markerMatcher, 
                                                   boolean generateCoordinates,
                                                   boolean keepUnsolvedCallout) throws EntityMatcherException {
        return markReferencesTEILuceneBased(refTokens, markerMatcher, generateCoordinates, keepUnsolvedCallout, null);
    }

    public List<Node> markReferencesTEILuceneBased(List<LayoutToken> refTokens,
                                                   ReferenceMarkerMatcher markerMatcher, 
                                                   boolean generateCoordinates,
                                                   boolean keepUnsolvedCallout,
                                                   MarkerType citationMarkerType) throws EntityMatcherException {
        // safety tests
        if ( (refTokens == null) || (refTokens.size() == 0) ) 
            return null;
        String text = LayoutTokensUtil.toText(refTokens);
        if (text == null || text.trim().length() == 0 || text.endsWith("</ref>") || text.startsWith("<ref") || markerMatcher == null)
            return Collections.<Node>singletonList(new Text(text));

        boolean spaceEnd = false;
        text = text.replace("\n", " ");
        if (text.endsWith(" "))
            spaceEnd = true;

        // check constraints on global marker type, we need to discard reference markers that do not follow the
        // reference marker pattern of the document
        if (citationMarkerType != null) {
            // do we have superscript numbers in the ref tokens?
            boolean hasSuperScriptNumber = false;
            for(LayoutToken refToken : refTokens) {
                if (refToken.isSuperscript()) {
                    hasSuperScriptNumber = true;
                    break;
                }                    
            }

            if (citationMarkerType == MarkerType.SUPERSCRIPT_NUMBER) {
                // we need to check that the reference tokens have some superscript numbers
                if (!hasSuperScriptNumber) {
                    return Collections.<Node>singletonList(new Text(text));
                }
            } else {
                // if the reference tokens has some superscript numbers, it is a callout for a different type of object
                // (e.g. a foot note)
                if (hasSuperScriptNumber) {
                    return Collections.<Node>singletonList(new Text(text));
                }
            }

            // TBD: check other constraints and consistency issues
        }

        List<Node> nodes = new ArrayList<>();
        List<ReferenceMarkerMatcher.MatchResult> matchResults = markerMatcher.match(refTokens);
        if (matchResults != null) {
            for (ReferenceMarkerMatcher.MatchResult matchResult : matchResults) {
                // no need to HTMLEncode since XOM will take care about the correct escaping
                String markerText = LayoutTokensUtil.normalizeText(matchResult.getText());
                String coords = null;
                if (generateCoordinates && matchResult.getTokens() != null) {
                    coords = LayoutTokensUtil.getCoordsString(matchResult.getTokens());
                }

                Element ref = teiElement("ref");
                ref.addAttribute(new Attribute("type", "bibr"));

                if (coords != null) {
                    ref.addAttribute(new Attribute("coords", coords));
                }
                ref.appendChild(markerText);

                boolean solved = false;
                if (matchResult.getBibDataSet() != null) {
                    ref.addAttribute(new Attribute("target", "#b" + matchResult.getBibDataSet().getResBib().getOrdinal()));
                    solved = true;
                }
                if ( solved || (!solved && keepUnsolvedCallout) )
                    nodes.add(ref);
                else 
                    nodes.add(textNode(matchResult.getText()));
            }
        }
        if (spaceEnd)
            nodes.add(new Text(" "));
        return nodes;
    }


    public List<Node> markReferencesFigureTEI(String text, 
                                            List<LayoutToken> refTokens,
                                            List<Figure> figures,
                                            boolean generateCoordinates) {
        if (text == null || text.trim().isEmpty()) {
            return null;
        }

        List<Node> nodes = new ArrayList<>();

        String textLow = text.toLowerCase().trim();
        String bestFigure = null;

        if (figures != null) {
            for (Figure figure : figures) {
                if ((figure.getLabel() != null) && (figure.getLabel().length() > 0)) {
                    String label = TextUtilities.cleanField(figure.getLabel(), false);
                    if (label != null && (label.length() > 0) &&
                            (textLow.equals(label.toLowerCase()))) {
                        bestFigure = figure.getId();
                        break;
                    }
                }
            }
            if (bestFigure == null) {
                // second pass with relaxed figure marker matching
                for(int i=figures.size()-1; i>=0; i--) {
                    Figure figure = figures.get(i);
                    if ((figure.getLabel() != null) && (figure.getLabel().length() > 0)) {
                        String label = TextUtilities.cleanField(figure.getLabel(), false);
                        if (label != null && (label.length() > 0) &&
                                (textLow.contains(label.toLowerCase()))) {
                            bestFigure = figure.getId();
                            break;
                        }
                    }
                }
            }
        }

        boolean spaceEnd = false;
        text = text.replace("\n", " ");
        if (text.endsWith(" "))
            spaceEnd = true;
        text = text.trim();

        String coords = null;
        if (generateCoordinates && refTokens != null) {
            coords = LayoutTokensUtil.getCoordsString(refTokens);
        }

        Element ref = teiElement("ref");
        ref.addAttribute(new Attribute("type", "figure"));

        if (coords != null) {
            ref.addAttribute(new Attribute("coords", coords));
        }
        ref.appendChild(text);

        if (bestFigure != null) {
            ref.addAttribute(new Attribute("target", "#fig_" + bestFigure));
        }
        nodes.add(ref);
        if (spaceEnd)
            nodes.add(new Text(" "));
        return nodes;
    }

    public List<Node> markReferencesTableTEI(String text, List<LayoutToken> refTokens,
                                             List<Table> tables,
                                             boolean generateCoordinates) {
        if (text == null || text.trim().isEmpty()) {
            return null;
        }

        List<Node> nodes = new ArrayList<>();

        String textLow = text.toLowerCase().trim();
        String bestTable = null;
        if (tables != null) {
            for (Table table : tables) {
                if ((table.getLabel() != null) && (table.getLabel().length() > 0)) {
                    String label = TextUtilities.cleanField(table.getLabel(), false);
                    if (label != null && (label.length() > 0) &&
                            (textLow.equals(label.toLowerCase()))) {
                        bestTable = table.getId();
                        break;
                    }
                }
            }

            if (bestTable == null) {
                // second pass with relaxed table marker matching
                for(int i=tables.size()-1; i>=0; i--) {
                    Table table = tables.get(i);
                    if ((table.getLabel() != null) && (table.getLabel().length() > 0)) {
                        String label = TextUtilities.cleanField(table.getLabel(), false);
                        if (label != null && (label.length() > 0) &&
                                (textLow.contains(label.toLowerCase()))) {
                            bestTable = table.getId();
                            break;
                        }
                    }
                }
            }
        }

        boolean spaceEnd = false;
        text = text.replace("\n", " ");
        if (text.endsWith(" "))
            spaceEnd = true;
        text = text.trim();

        String coords = null;
        if (generateCoordinates && refTokens != null) {
            coords = LayoutTokensUtil.getCoordsString(refTokens);
        }

        Element ref = teiElement("ref");
        ref.addAttribute(new Attribute("type", "table"));

        if (coords != null) {
            ref.addAttribute(new Attribute("coords", coords));
        }
        ref.appendChild(text);
        if (bestTable != null) {
            ref.addAttribute(new Attribute("target", "#tab_" + bestTable));
        }
        nodes.add(ref);
        if (spaceEnd)
            nodes.add(new Text(" "));
        return nodes;
    }

    private static Pattern patternNumber = Pattern.compile("\\d+");

    public List<Node> markReferencesEquationTEI(String text, 
                                            List<LayoutToken> refTokens,
                                            List<Equation> equations,
                                            boolean generateCoordinates) {
        if (text == null || text.trim().isEmpty()) {
            return null;
        }

        text = TextUtilities.cleanField(text, false);
        String textNumber = null;
        Matcher m = patternNumber.matcher(text);
        if (m.find()) {
            textNumber = m.group();
        }

        List<Node> nodes = new ArrayList<>();

        String textLow = text.toLowerCase();
        String bestFormula = null;
        if (equations != null) {
            for (Equation equation : equations) {
                if ((equation.getLabel() != null) && (equation.getLabel().length() > 0)) {
                    String label = TextUtilities.cleanField(equation.getLabel(), false);
                    Matcher m2 = patternNumber.matcher(label);
                    String labelNumber = null;
                    if (m2.find()) {
                        labelNumber = m2.group();
                    }
                    //if ((label.length() > 0) &&
                    //        (textLow.contains(label.toLowerCase()))) {
                    if ( (labelNumber != null && textNumber != null && labelNumber.length()>0 &&
                        labelNumber.equals(textNumber)) || 
                        ((label.length() > 0) && (textLow.equals(label.toLowerCase()))) ) {
                        bestFormula = equation.getId();
                        break;
                    } 
                }
            }
        }
        
        boolean spaceEnd = false;
        text = text.replace("\n", " ");
        if (text.endsWith(" "))
            spaceEnd = true;
        text = text.trim();

        String coords = null;
        if (generateCoordinates && refTokens != null) {
            coords = LayoutTokensUtil.getCoordsString(refTokens);
        }

        Element ref = teiElement("ref");
        ref.addAttribute(new Attribute("type", "formula"));

        if (coords != null) {
            ref.addAttribute(new Attribute("coords", coords));
        }
        ref.appendChild(text);
        if (bestFormula != null) {
            ref.addAttribute(new Attribute("target", "#formula_" + bestFormula));
        }
        nodes.add(ref);
        if (spaceEnd)
            nodes.add(new Text(" "));
        return nodes;
    }

    private String normalizeText(String localText) {
        localText = localText.trim();
        localText = TextUtilities.dehyphenize(localText);
        localText = localText.replace("\n", " ");
        localText = localText.replace("  ", " ");

        return localText.trim();
    }

    /**
     * In case, the coordinates of structural elements are provided in the TEI
     * representation, we need the page sizes in order to scale the coordinates 
     * appropriately. These size information are provided via the TEI facsimile 
     * element, with a surface element for each page carrying the page size info.  
     */
    public StringBuilder toTEIPages(StringBuilder buffer,
                                   Document doc,
                                   GrobidAnalysisConfig config) throws Exception {
        if (!config.isGenerateTeiCoordinates()) {
            // no cooredinates, nothing to do
            return buffer;
        }

        // page height and width
        List<Page> pages = doc.getPages();
        int pageNumber = 1;
        buffer.append("\t<facsimile>\n");
        for(Page page : pages) {
            buffer.append("\t\t<surface ");
            buffer.append("n=\"" + pageNumber + "\" "); 
            buffer.append("ulx=\"0.0\" uly=\"0.0\" ");
            buffer.append("lrx=\"" + page.getWidth() + "\" lry=\"" + page.getHeight() + "\"");
            buffer.append("/>\n");
            pageNumber++;
        }
        buffer.append("\t</facsimile>\n");

        return buffer;
    }
}<|MERGE_RESOLUTION|>--- conflicted
+++ resolved
@@ -1,10 +1,7 @@
 package org.grobid.core.document;
 
 import com.google.common.base.Joiner;
-import com.google.common.collect.Iterables;
 import com.google.common.collect.Sets;
-
-import org.apache.commons.collections4.CollectionUtils;
 import org.apache.commons.lang3.tuple.Pair;
 import org.apache.commons.lang3.StringUtils;
 
@@ -21,18 +18,23 @@
 import org.grobid.core.engines.FullTextParser;
 import org.grobid.core.engines.label.SegmentationLabels;
 import org.grobid.core.engines.config.GrobidAnalysisConfig;
+import org.grobid.core.engines.counters.ReferenceMarkerMatcherCounters;
 import org.grobid.core.engines.label.TaggingLabel;
 import org.grobid.core.engines.label.TaggingLabels;
 import org.grobid.core.exceptions.GrobidException;
 import org.grobid.core.lang.Language;
-import org.grobid.core.layout.*;
 import org.grobid.core.utilities.SentenceUtilities;
+import org.grobid.core.layout.BoundingBox;
+import org.grobid.core.layout.GraphicObject;
+import org.grobid.core.layout.LayoutToken;
+import org.grobid.core.layout.LayoutTokenization;
+import org.grobid.core.layout.Page;
 import org.grobid.core.tokenization.TaggingTokenCluster;
 import org.grobid.core.tokenization.TaggingTokenClusteror;
 import org.grobid.core.utilities.*;
+import org.grobid.core.utilities.counters.CntManager;
 import org.grobid.core.utilities.matching.EntityMatcherException;
 import org.grobid.core.utilities.matching.ReferenceMarkerMatcher;
-import org.grobid.core.engines.citations.CalloutAnalyzer.MarkerType;
 
 import org.slf4j.Logger;
 import org.slf4j.LoggerFactory;
@@ -42,16 +44,17 @@
 import java.util.*;
 import java.util.regex.Matcher;
 import java.util.regex.Pattern;
-import java.util.stream.Collectors;
-
+import java.io.*;
 
 import static org.grobid.core.document.xml.XmlBuilderUtils.teiElement;
 import static org.grobid.core.document.xml.XmlBuilderUtils.addXmlId;
 import static org.grobid.core.document.xml.XmlBuilderUtils.textNode;
 
+
 /**
  * Class for generating a TEI representation of a document.
  *
+ * @author Patrice Lopez
  */
 @SuppressWarnings("StringConcatenationInsideStringBuilderAppend")
 public class TEIFormatter {
@@ -98,16 +101,14 @@
     public StringBuilder toTEIHeader(BiblioItem biblio,
                                      String defaultPublicationStatement,
                                      List<BibDataSet> bds,
-                                     List<MarkerType> markerTypes,
                                      GrobidAnalysisConfig config) {
-        return toTEIHeader(biblio, SchemaDeclaration.XSD, defaultPublicationStatement, bds, markerTypes, config);
+        return toTEIHeader(biblio, SchemaDeclaration.XSD, defaultPublicationStatement, bds, config);
     }
 
     public StringBuilder toTEIHeader(BiblioItem biblio,
                                      SchemaDeclaration schemaDeclaration,
                                      String defaultPublicationStatement,
                                      List<BibDataSet> bds,
-                                     List<MarkerType> markerTypes,
                                      GrobidAnalysisConfig config) {
         StringBuilder tei = new StringBuilder();
         tei.append("<?xml version=\"1.0\" encoding=\"UTF-8\"?>\n");
@@ -131,6 +132,7 @@
         } 
 
         // by default there is no schema association
+
         if (schemaDeclaration != SchemaDeclaration.XSD) {
             tei.append("<TEI xml:space=\"preserve\" xmlns=\"http://www.tei-c.org/ns/1.0\">\n");
         }
@@ -179,22 +181,43 @@
                     tei.append("\t\t\t\t<availability status=\"unknown\"><licence/></availability>");
                 } else {
                     tei.append("\t\t\t\t<availability status=\"unknown\"><p>" +
-                            TextUtilities.HTMLEncode(defaultPublicationStatement) + "</p></availability>");
+                            defaultPublicationStatement + "</p></availability>");
                 }
                 tei.append("\n");
             }
 
             if (biblio.getNormalizedPublicationDate() != null) {
                 Date date = biblio.getNormalizedPublicationDate();
-
-                String when = Date.toISOString(date);
-                if (StringUtils.isNotBlank(when)) {
+                int year = date.getYear();
+                int month = date.getMonth();
+                int day = date.getDay();
+
+                String when = "";
+                if (year != -1) {
+                    if (year <= 9)
+                        when += "000" + year;
+                    else if (year <= 99)
+                        when += "00" + year;
+                    else if (year <= 999)
+                        when += "0" + year;
+                    else
+                        when += year;
+                    if (month != -1) {
+                        if (month <= 9)
+                            when += "-0" + month;
+                        else
+                            when += "-" + month;
+                        if (day != -1) {
+                            if (day <= 9)
+                                when += "-0" + day;
+                            else
+                                when += "-" + day;
+                        }
+                    }
                     tei.append("\t\t\t\t<date type=\"published\" when=\"");
-                    tei.append(when).append("\">");
-                } else {
+                    tei.append(when + "\">");
+                } else
                     tei.append("\t\t\t\t<date>");
-                }
-                
                 if (biblio.getPublicationDate() != null) {
                     tei.append(TextUtilities.HTMLEncode(biblio.getPublicationDate()));
                 } else {
@@ -406,10 +429,10 @@
                                 (biblio.getCountry() != null)) {
                             tei.append(" <address>");
                             if (biblio.getTown() != null) {
-                                tei.append("<settlement>" + TextUtilities.HTMLEncode(biblio.getTown()) + "</settlement>");
+                                tei.append("<settlement>" + biblio.getTown() + "</settlement>");
                             }
                             if (biblio.getCountry() != null) {
-                                tei.append("<country>" + TextUtilities.HTMLEncode(biblio.getCountry()) + "</country>");
+                                tei.append("<country>" + biblio.getCountry() + "</country>");
                             }
                             if ((biblio.getLocation() != null) && (biblio.getTown() == null) &&
                                     (biblio.getCountry() == null)) {
@@ -430,10 +453,10 @@
                 tei.append("\t\t\t\t\t\t<meeting>");
                 tei.append(" <address>");
                 if (biblio.getTown() != null) {
-                    tei.append(" <settlement>" + TextUtilities.HTMLEncode(biblio.getTown()) + "</settlement>");
+                    tei.append(" <settlement>" + biblio.getTown() + "</settlement>");
                 }
                 if (biblio.getCountry() != null) {
-                    tei.append(" <country>" + TextUtilities.HTMLEncode(biblio.getCountry()) + "</country>");
+                    tei.append(" <country>" + biblio.getCountry() + "</country>");
                 }
                 if ((biblio.getLocation() != null) && (biblio.getTown() == null)
                         && (biblio.getCountry() == null)) {
@@ -493,9 +516,32 @@
 
                 if (biblio.getNormalizedPublicationDate() != null) {
                     Date date = biblio.getNormalizedPublicationDate();
-
-                    String when = Date.toISOString(date);
-                    if (StringUtils.isNotBlank(when)) {
+                    int year = date.getYear();
+                    int month = date.getMonth();
+                    int day = date.getDay();
+
+                    String when = "";
+                    if (year != -1) {
+                        if (year <= 9)
+                            when += "000" + year;
+                        else if (year <= 99)
+                            when += "00" + year;
+                        else if (year <= 999)
+                            when += "0" + year;
+                        else
+                            when += year;
+                        if (month != -1) {
+                            if (month <= 9)
+                                when += "-0" + month;
+                            else
+                                when += "-" + month;
+                            if (day != -1) {
+                                if (day <= 9)
+                                    when += "-0" + day;
+                                else
+                                    when += "-" + day;
+                            }
+                        }
                         if (biblio.getPublicationDate() != null) {
                             tei.append("\t\t\t\t\t\t\t<date type=\"published\" when=\"");
                             tei.append(when + "\">");
@@ -588,16 +634,12 @@
             tei.append("\t\t\t\t\t</monogr>\n");
         }
 
-        if (!StringUtils.isEmpty(doc.getMD5())) {
-            tei.append("\t\t\t\t\t<idno type=\"MD5\">" + doc.getMD5() + "</idno>\n");
-        }
-
         if (!StringUtils.isEmpty(biblio.getDOI())) {
             String theDOI = TextUtilities.HTMLEncode(biblio.getDOI());
             if (theDOI.endsWith(".xml")) {
                 theDOI = theDOI.replace(".xml", "");
             }
-            tei.append("\t\t\t\t\t<idno type=\"DOI\">" + TextUtilities.HTMLEncode(theDOI) + "</idno>\n");
+            tei.append("\t\t\t\t\t<idno type=\"DOI\">" + theDOI + "</idno>\n");
         }
 
         if (!StringUtils.isEmpty(biblio.getArXivId())) {
@@ -785,9 +827,7 @@
                                             new LayoutTokenization(biblio.getLayoutTokens(TaggingLabels.HEADER_ABSTRACT)),
                                             null, 
                                             null, 
-                                            null,
-                                            null,
-                                            markerTypes,
+                                            null, 
                                             doc,
                                             config); // no figure, no table, no equation
                 } catch(Exception e) {
@@ -903,7 +943,6 @@
                                    List<Figure> figures,
                                    List<Table> tables,
                                    List<Equation> equations,
-                                   List<MarkerType> markerTypes,
                                    Document doc,
                                    GrobidAnalysisConfig config) throws Exception {
         if ((result == null) || (layoutTokenization == null) || (layoutTokenization.getTokenization() == null)) {
@@ -911,34 +950,26 @@
             return buffer;
         }
         buffer.append("\t\t<body>\n");
-
-        List<Note> notes = getTeiNotes(doc);
-
-        buffer = toTEITextPiece(buffer, result, biblio, bds, true,
-                layoutTokenization, figures, tables, equations, notes, markerTypes, doc, config);
+        buffer = toTEITextPiece(buffer, result, biblio, bds, true, 
+                layoutTokenization, figures, tables, equations, doc, config);
 
         // notes are still in the body
-        buffer = toTEINote(buffer, notes, doc, markerTypes, config);
+        buffer = toTEINote(buffer, doc, config);
 
         buffer.append("\t\t</body>\n");
 
         return buffer;
     }
 
-    protected List<Note> getTeiNotes(Document doc) {
-        // There are two types of structured notes currently supported, foot notes and margin notes.
-        // We consider that head notes are always only presentation matter and are never references
-        // in a text body. 
-
+    private StringBuilder toTEINote(StringBuilder tei,
+                                    Document doc,
+                                    GrobidAnalysisConfig config) throws Exception {
+        // write the notes
         SortedSet<DocumentPiece> documentNoteParts = doc.getDocumentPart(SegmentationLabels.FOOTNOTE);
-        List<Note> notes = getTeiNotes(doc, documentNoteParts, Note.NoteType.FOOT);
-
+        if (documentNoteParts != null) {
+            tei = toTEINote("foot", documentNoteParts, tei, doc, config);
+        }
         documentNoteParts = doc.getDocumentPart(SegmentationLabels.MARGINNOTE);
-<<<<<<< HEAD
-        notes.addAll(getTeiNotes(doc, documentNoteParts, Note.NoteType.MARGIN));
-
-        return notes;
-=======
         if (documentNoteParts != null) {
             tei = toTEINote("margin", documentNoteParts, tei, doc, config);
         }
@@ -947,28 +978,24 @@
             tei = toTEINote("line_number", documentNoteParts, tei, doc, config);
         }
         return tei;
->>>>>>> 08539af9
-    }
-
-    protected List<Note> getTeiNotes(Document doc, SortedSet<DocumentPiece> documentNoteParts, Note.NoteType noteType) {
-
-        List<Note> notes = new ArrayList<>();
-        if (documentNoteParts == null) {
-            return notes;
-        }
-
+    }
+
+    private StringBuilder toTEINote(String noteType,
+                                    SortedSet<DocumentPiece> documentNoteParts,
+                                    StringBuilder tei,
+                                    Document doc,
+                                    GrobidAnalysisConfig config) throws Exception {
         List<String> allNotes = new ArrayList<>();
-
         for (DocumentPiece docPiece : documentNoteParts) {
+            
             List<LayoutToken> noteTokens = doc.getDocumentPieceTokenization(docPiece);
-            if (CollectionUtils.isEmpty(noteTokens)) {
+            if ((noteTokens == null) || (noteTokens.size() == 0))
                 continue;
-            }
 
             String footText = doc.getDocumentPieceText(docPiece);
             footText = TextUtilities.dehyphenize(footText);
             footText = footText.replace("\n", " ");
-            //footText = footText.replace("  ", " ").trim();
+            footText = footText.replace("  ", " ").trim();
             if (footText.length() < 6)
                 continue;
             if (allNotes.contains(footText)) {
@@ -978,121 +1005,44 @@
                 continue;
             }
 
+
+            // pattern is <note n="1" place="foot" xml:id="no1">
+            Matcher ma = startNum.matcher(footText);
+            int currentNumber = -1;
+            if (ma.find()) {
+                String groupStr = ma.group(1);
+                footText = ma.group(2);
+                try {
+                    currentNumber = Integer.parseInt(groupStr);
+                    // remove this number from the layout tokens of the note
+                    if (currentNumber != -1) {
+                        String toConsume =  groupStr;
+                        int start = 0;
+                        for(LayoutToken token : noteTokens) {
+                            if ( (token.getText() == null) || (token.getText().length() == 0) )
+                                continue;
+                            if (toConsume.startsWith(token.getText())) {
+                                start++;
+                                toConsume = toConsume.substring(token.getText().length());
+                            } else
+                                break;
+
+                            if (toConsume.length() == 0)
+                                break;
+                        }
+                        if (start != 0)
+                            noteTokens = noteTokens.subList(start, noteTokens.size());
+
+                    }
+                } catch (NumberFormatException e) {
+                    currentNumber = -1;
+                }
+            }
+
+            //tei.append(TextUtilities.HTMLEncode(footText));
             allNotes.add(footText);
 
-            List<Note> localNotes = makeNotes(noteTokens, footText, noteType, notes.size());
-            notes.addAll(localNotes);
-        }
-
-        return notes;
-    }
-
-    protected List<Note> makeNotes(List<LayoutToken> noteTokens, String footText, Note.NoteType noteType, int startIndex) {
-        
-        List<Note> notes = new ArrayList<>();
-
-        Matcher ma = startNum.matcher(footText);
-        int currentNumber = -1;
-        if (ma.find()) {
-            String groupStr = ma.group(1);
-            footText = ma.group(2);
-            try {
-                currentNumber = Integer.parseInt(groupStr);
-                // remove this number from the layout tokens of the note
-                if (currentNumber != -1) {
-                    String toConsume =  groupStr;
-                    int start = 0;
-                    for(LayoutToken token : noteTokens) {
-                        if (StringUtils.isEmpty(token.getText())) {
-                            continue;
-                        }
-                        if (toConsume.startsWith(token.getText())) {
-                            start++;
-                            toConsume = toConsume.substring(token.getText().length());
-                        } else
-                            break;
-
-                        if (toConsume.length() == 0)
-                            break;
-                    }
-                    if (start != 0)
-                        noteTokens = noteTokens.subList(start, noteTokens.size());
-                }
-            } catch (NumberFormatException e) {
-                currentNumber = -1;
-            }
-        }
-
-        Note localNote = null;
-        if (currentNumber == -1)
-            localNote = new Note(null, noteTokens, footText, noteType);
-        else 
-            localNote = new Note(""+currentNumber, noteTokens, footText, noteType);
-
-        notes.add(localNote);
-
-        // add possible subsequent notes concatenated in the same note sequence (this is a common error,
-        // which is addressed here by heuristics, it may not be necessary in the future with a better 
-        // segmentation model using more foot notes training data)
-        if (currentNumber != -1) {
-            String nextLabel = " " + (currentNumber+1);
-
-            int ind = footText.indexOf(nextLabel);
-            if (ind != -1) {
-                // optionally we could restrict here to superscript numbers 
-                // review local note
-                localNote.setText(footText.substring(0, ind));
-                int pos = 0;
-                List<LayoutToken> previousNoteTokens = new ArrayList<>();
-                List<LayoutToken> nextNoteTokens = new ArrayList<>();
-                for(LayoutToken localToken : noteTokens) {
-                    if (localToken.getText() == null || localToken.getText().length() == 0)
-                        continue;
-                    pos += localToken.getText().length();
-                    if (pos <= ind+1) {
-                        previousNoteTokens.add(localToken);
-                    } else {
-                        nextNoteTokens.add(localToken);
-                    }
-                }
-                localNote.setTokens(previousNoteTokens);
-                String nextFootText = footText.substring(ind+1, footText.length());
-
-                // process the concatenated note
-                if (nextNoteTokens.size() >0 && nextFootText.length()>0) {
-                    List<Note> nextNotes = makeNotes(nextNoteTokens, nextFootText, noteType, notes.size());
-                    if (nextNotes != null && nextNotes.size()>0)
-                        notes.addAll(nextNotes);
-                }
-            }
-        }
-
-        for(int noteIndex=0; noteIndex<notes.size(); noteIndex++) {
-            Note oneNote = notes.get(noteIndex);
-            oneNote.setIdentifier(oneNote.getNoteTypeName() + "_" + (noteIndex+startIndex));
-        }
-
-        return notes;
-    }
-
-    private StringBuilder toTEINote(StringBuilder tei,
-                                    List<Note> notes,
-                                    Document doc,
-                                    List<MarkerType> markerTypes,
-                                    GrobidAnalysisConfig config) throws Exception {
-        // pattern is <note n="1" place="foot" xml:id="foot_1">
-        // or 
-        // pattern is <note n="1" place="margin" xml:id="margin_1">
-        
-        // if no note label is found, no @n attribute but we generate a random xml:id (not be used currently)
-
-        for (Note note : notes) {
             Element desc = XmlBuilderUtils.teiElement("note");
-<<<<<<< HEAD
-            desc.addAttribute(new Attribute("place", note.getNoteTypeName()));
-            if (note.getLabel() != null) {
-                desc.addAttribute(new Attribute("n", note.getLabel()));
-=======
             if (noteType.equals("line_number")) {
                 desc.addAttribute(new Attribute("type", noteType));
             } else {
@@ -1105,14 +1055,9 @@
             if (config.isGenerateTeiIds()) {
                 String divID = KeyGen.getKey().substring(0, 7);
                 addXmlId(desc, "_" + divID);
->>>>>>> 08539af9
-            }
-
-            addXmlId(desc, note.getIdentifier());
-
-            // for labelling bibliographical references in notes 
-            List<LayoutToken> noteTokens = note.getTokens();
-
+            }
+
+            // for labelling bibligraphical references in footnotes 
             org.apache.commons.lang3.tuple.Pair<String, List<LayoutToken>> noteProcess = 
                 fullTextParser.processShort(noteTokens, doc);
             String labeledNote = noteProcess.getLeft();
@@ -1149,14 +1094,7 @@
                     }
                 }
             } else {
-                String noteText = note.getText();
-                noteText = noteText.replace("  ", " ").trim();
-                if (noteText == null) {
-                    noteText = LayoutTokensUtil.toText(note.getTokens());
-                } else {
-                    noteText = noteText.trim();
-                }
-                desc.appendChild(LayoutTokensUtil.normalizeText(noteText));
+                desc.appendChild(LayoutTokensUtil.normalizeText(footText.trim()));
             }
 
             tei.append("\t\t\t");
@@ -1167,52 +1105,41 @@
         return tei;
     }
 
-    public StringBuilder processTEIDivSection(String xmlType,
-                                              String indentation,
-                                              String text,
-                                              List<LayoutToken> tokens,
-                                              List<BibDataSet> biblioData,
+    public StringBuilder toTEIAcknowledgement(StringBuilder buffer,
+                                              String reseAcknowledgement,
+                                              List<LayoutToken> tokenizationsAcknowledgement,
+                                              List<BibDataSet> bds,
                                               GrobidAnalysisConfig config) throws Exception {
-        StringBuilder outputTei = new StringBuilder();
-
-        if ((StringUtils.isBlank(text)) || (tokens == null)) {
-            return outputTei;
-        }
-
-        outputTei.append("\n").append(indentation).append("<div type=\"").append(xmlType).append("\">\n");
-        StringBuilder contentBuffer = new StringBuilder();
-
-        contentBuffer = toTEITextPiece(contentBuffer, text, null, biblioData, false,
-                new LayoutTokenization(tokens), null, null, null, 
-            null, null, doc, config);
-        String result = contentBuffer.toString();
-        String[] resultAsArray = result.split("\n");
-
-        /*buffer2 = toTEITextPiece(buffer2, reseAcknowledgement, null, bds, false,
-                new LayoutTokenization(tokenizationsAcknowledgement), null, null, null,
-            null, null,  doc, config);
+        if ((reseAcknowledgement == null) || (tokenizationsAcknowledgement == null)) {
+            return buffer;
+        }
+
+        buffer.append("\n\t\t\t<div type=\"acknowledgement\">\n");
+        StringBuilder buffer2 = new StringBuilder();
+
+        buffer2 = toTEITextPiece(buffer2, reseAcknowledgement, null, bds, false,
+                new LayoutTokenization(tokenizationsAcknowledgement), null, null, null, doc, config);
         String acknowResult = buffer2.toString();
-        String[] acknowResultLines = acknowResult.split("\n");*/
-
+        String[] acknowResultLines = acknowResult.split("\n");
         boolean extraDiv = false;
-        if (resultAsArray.length != 0) {
-            for (int i = 0; i < resultAsArray.length; i++) {
-                if (resultAsArray[i].trim().length() == 0)
+        if (acknowResultLines.length != 0) {
+            for (int i = 0; i < acknowResultLines.length; i++) {
+                if (acknowResultLines[i].trim().length() == 0)
                     continue;
-                outputTei.append(TextUtilities.dehyphenize(resultAsArray[i])).append("\n");
-            }
-        }
-        outputTei.append(indentation).append("</div>\n\n");
-
-        return outputTei;
-    }
+                buffer.append(TextUtilities.dehyphenize(acknowResultLines[i]) + "\n");
+            }
+        }
+        buffer.append("\t\t\t</div>\n\n");
+
+        return buffer;
+    }
+
 
     public StringBuilder toTEIAnnex(StringBuilder buffer,
                                     String result,
                                     BiblioItem biblio,
                                     List<BibDataSet> bds,
                                     List<LayoutToken> tokenizations,
-                                    List<MarkerType> markerTypes,
                                     Document doc,
                                     GrobidAnalysisConfig config) throws Exception {
         if ((result == null) || (tokenizations == null)) {
@@ -1221,8 +1148,7 @@
 
         buffer.append("\t\t\t<div type=\"annex\">\n");
         buffer = toTEITextPiece(buffer, result, biblio, bds, true,
-                new LayoutTokenization(tokenizations), null, null, null, null,
-                markerTypes, doc, config);
+                new LayoutTokenization(tokenizations), null, null, null, doc, config);
         buffer.append("\t\t\t</div>\n");
 
         return buffer;
@@ -1237,8 +1163,6 @@
                                          List<Figure> figures,
                                          List<Table> tables,
                                          List<Equation> equations,
-                                         List<Note> notes,
-                                         List<MarkerType> markerTypes,
                                          Document doc,
                                          GrobidAnalysisConfig config) throws Exception {
         TaggingLabel lastClusterLabel = null;
@@ -1363,130 +1287,21 @@
                 }
                 curDiv.appendChild(note);
             } else if (clusterLabel.equals(TaggingLabels.PARAGRAPH)) {
-                List<LayoutToken> clusterTokens = cluster.concatTokens();
-                int clusterPage = Iterables.getLast(clusterTokens).getPage();
-
-                List<Note> notesSamePage = null;
-                if (notes != null && notes.size() > 0) {
-                    notesSamePage = notes.stream()
-                                .filter(f -> !f.isIgnored() && f.getPageNumber() == clusterPage)
-                                .collect(Collectors.toList());
-                }
-
-                if (notesSamePage == null) {
-                    String clusterContent = LayoutTokensUtil.normalizeDehyphenizeText(clusterTokens);
-                    if (isNewParagraph(lastClusterLabel, curParagraph)) {
-                        if (curParagraph != null && config.isWithSentenceSegmentation()) {
-                            segmentIntoSentences(curParagraph, curParagraphTokens, config, doc.getLanguage());
-                        }
-                        curParagraph = teiElement("p");
-                        if (config.isGenerateTeiIds()) {
-                            String divID = KeyGen.getKey().substring(0, 7);
-                            addXmlId(curParagraph, "_" + divID);
-                        }
-                        curDiv.appendChild(curParagraph);
-                        curParagraphTokens = new ArrayList<>();
-                    }
-                    curParagraph.appendChild(clusterContent);
-                    curParagraphTokens.addAll(clusterTokens);
-                } else {
-                    if (isNewParagraph(lastClusterLabel, curParagraph)) {
-                        if (curParagraph != null && config.isWithSentenceSegmentation()) {
-                            segmentIntoSentences(curParagraph, curParagraphTokens, config, doc.getLanguage());
-                        }
-                        curParagraph = teiElement("p");
-                        if (config.isGenerateTeiIds()) {
-                            String divID = KeyGen.getKey().substring(0, 7);
-                            addXmlId(curParagraph, "_" + divID);
-                        }
-                        curDiv.appendChild(curParagraph);
-                        curParagraphTokens = new ArrayList<>();
-                    }
-
-                    // we need to cover several footnote callouts in the same paragraph segment
-
-                    // we also can't assume notes are sorted and will appear first in the text as the same order 
-                    // they are defined in the note areas - this might not always be the case in 
-                    // ill-formed documents
-
-                    // map the matched note labels to their corresponding note objects
-                    Map<String, Note> labels2Notes = new TreeMap<>();
-
-                    // map a note label (string) to a valid matching position in the sequence of Layout Tokens
-                    // of the paragraph segment
-                    List<Pair<String,OffsetPosition>> matchedLabelPosition = new ArrayList<>();
-
-                    for (Note note : notesSamePage) {
-                        Optional<LayoutToken> matching = clusterTokens
-                            .stream()
-                            .filter(t -> t.getText().equals(note.getLabel()) && t.isSuperscript())
-                            .findFirst();
-
-                        if (matching.isPresent()) {
-                            int idx = clusterTokens.indexOf(matching.get());
-                            note.setIgnored(true);
-                            OffsetPosition matchingPosition = new OffsetPosition();
-                            matchingPosition.start = idx;
-                            matchingPosition.end = idx+1; // to be review, might be more than one layout token
-                            matchedLabelPosition.add(Pair.of(note.getLabel(), matchingPosition));
-                            labels2Notes.put(note.getLabel(), note);
-                        }
-                    }
-
-                    // sort the matches by position
-                    Collections.sort(matchedLabelPosition, (m1, m2) -> {
-                            return m1.getRight().start - m2.getRight().start;
-                        }
-                    );
-
-                    // position in the layout token index
-                    int pos = 0;
-
-                    // build the paragraph segment, match by match
-                    for(Pair<String,OffsetPosition> matching : matchedLabelPosition) {
-                        Note note = labels2Notes.get(matching.getLeft());
-                        OffsetPosition matchingPosition = matching.getRight();
-
-                        List<LayoutToken> before = clusterTokens.subList(pos, matchingPosition.start);
-                        String clusterContentBefore = LayoutTokensUtil.normalizeDehyphenizeText(before);
-
-                        if (CollectionUtils.isNotEmpty(before) && before.get(0).getText().equals(" ")) {
-                            curParagraph.appendChild(new Text(" "));
-                        }
-
-                        curParagraph.appendChild(clusterContentBefore);
-                        curParagraphTokens.addAll(before);
-
-                        List<LayoutToken> calloutTokens = clusterTokens.subList(matchingPosition.start, matchingPosition.end);
-
-                        Element ref = teiElement("ref");
-                        ref.addAttribute(new Attribute("type", "foot"));
-
-                        if (config.isGenerateTeiCoordinates("ref") ) {
-                            String coords =  LayoutTokensUtil.getCoordsString(calloutTokens);
-                            if (coords != null) {
-                                ref.addAttribute(new Attribute("coords", coords));
-                            }
-                        }
-
-                        ref.appendChild(matching.getLeft());
-                        ref.addAttribute(new Attribute("target", "#" + note.getIdentifier()));
-                        curParagraph.appendChild(ref);
-
-                        pos = matchingPosition.end; 
-                    }
-
-                    // add last chunk of paragraph stuff (or whole paragraph if no note callout matching)
-                    List<LayoutToken> remaining = clusterTokens.subList(pos, clusterTokens.size());
-                    String remainingClusterContent = LayoutTokensUtil.normalizeDehyphenizeText(remaining);
-
-                    if (CollectionUtils.isNotEmpty(remaining) && remaining.get(0).getText().equals(" ")) {
-                        curParagraph.appendChild(new Text(" "));
-                    }
-
-                    curParagraph.appendChild(remainingClusterContent);
-                    curParagraphTokens.addAll(remaining);
-                }
+                String clusterContent = LayoutTokensUtil.normalizeDehyphenizeText(cluster.concatTokens());
+                if (isNewParagraph(lastClusterLabel, curParagraph)) {
+                    if (curParagraph != null && config.isWithSentenceSegmentation()) {
+                        segmentIntoSentences(curParagraph, curParagraphTokens, config, doc.getLanguage());
+                    }
+                    curParagraph = teiElement("p");
+                    if (config.isGenerateTeiIds()) {
+                        String divID = KeyGen.getKey().substring(0, 7);
+                        addXmlId(curParagraph, "_" + divID);
+                    }
+                    curDiv.appendChild(curParagraph);
+                    curParagraphTokens = new ArrayList<>();
+                }
+                curParagraph.appendChild(clusterContent);
+                curParagraphTokens.addAll(cluster.concatTokens());
             } else if (MARKER_LABELS.contains(clusterLabel)) {
                 List<LayoutToken> refTokens = cluster.concatTokens();
                 refTokens = LayoutTokensUtil.dehyphenize(refTokens);
@@ -1496,15 +1311,11 @@
                 parent.appendChild(new Text(" "));
 
                 List<Node> refNodes;
-                MarkerType citationMarkerType = null;
-                if (markerTypes != null && markerTypes.size()>0) {
-                    citationMarkerType = markerTypes.get(0);
-                }
                 if (clusterLabel.equals(TaggingLabels.CITATION_MARKER)) {
                     refNodes = markReferencesTEILuceneBased(refTokens,
                             doc.getReferenceMarkerMatcher(),
                             config.isGenerateTeiCoordinates("ref"), 
-                            keepUnsolvedCallout, citationMarkerType);
+                            keepUnsolvedCallout);
 
                 } else if (clusterLabel.equals(TaggingLabels.FIGURE_MARKER)) {
                     refNodes = markReferencesFigureTEI(chunkRefString, refTokens, figures,
@@ -1521,63 +1332,12 @@
                 } else {
                     throw new IllegalStateException("Unsupported marker type: " + clusterLabel);
                 }
-                
+
                 if (refNodes != null) {
-                    boolean footNoteCallout = false;
-
-                    if (refNodes.size() == 1 && (refNodes.get(0) instanceof Text)) {
-                        // filtered out superscript reference marker (based on the defined citationMarkerType) might 
-                        // be foot note callout - se we need in this particular case to try to match existing notes
-                        // similarly as within paragraph
-                        if (citationMarkerType == null || citationMarkerType != MarkerType.SUPERSCRIPT_NUMBER) {
-                            // is refTokens superscript?
-                            if (refTokens.size()>0 && refTokens.get(0).isSuperscript()) {
-                                // check note callout matching
-                                int clusterPage = Iterables.getLast(refTokens).getPage();
-                                List<Note> notesSamePage = null;
-                                if (notes != null && notes.size() > 0) {
-                                    notesSamePage = notes.stream()
-                                                .filter(f -> !f.isIgnored() && f.getPageNumber() == clusterPage)
-                                                .collect(Collectors.toList());
-                                }
-
-                                if (notesSamePage != null) {
-                                    for (Note note : notesSamePage) {
-                                        if (chunkRefString.trim().equals(note.getLabel())) {
-                                            footNoteCallout = true;
-                                            note.setIgnored(true);
-                                                   
-                                            Element ref = teiElement("ref");
-                                            ref.addAttribute(new Attribute("type", "foot"));
-
-                                            if (config.isGenerateTeiCoordinates("ref") ) {
-                                                String coords =  LayoutTokensUtil.getCoordsString(refTokens);
-                                                if (coords != null) {
-                                                    ref.addAttribute(new Attribute("coords", coords));
-                                                }
-                                            }
-                                            ref.appendChild(chunkRefString.trim());
-                                            ref.addAttribute(new Attribute("target", "#" + note.getIdentifier()));
-
-                                            parent.appendChild(ref);
-
-                                            if (chunkRefString.endsWith(" ")) {
-                                                parent.appendChild(new Text(" "));
-                                            }
-                                        }
-                                    }
-                                }
-                            }
-                        } 
-                    }
-
-                    if (!footNoteCallout) {
-                        for (Node n : refNodes) {
-                            parent.appendChild(n);
-                        }
-                    } 
-                }
-                
+                    for (Node n : refNodes) {
+                        parent.appendChild(n);
+                    }
+                }
                 if (curParagraph != null)
                     curParagraphTokens.addAll(cluster.concatTokens());
             } else if (clusterLabel.equals(TaggingLabels.FIGURE) || clusterLabel.equals(TaggingLabels.TABLE)) {
@@ -1634,7 +1394,7 @@
 
         if (figures != null) {
             for (Figure figure : figures) {
-                String figSeg = figure.toTEI(config, doc, this, markerTypes);
+                String figSeg = figure.toTEI(config, doc, this);
                 if (figSeg != null) {
                     buffer.append(figSeg).append("\n");
                 }
@@ -1642,7 +1402,7 @@
         }
         if (tables != null) {
             for (Table table : tables) {
-                String tabSeg = table.toTEI(config, doc, this, markerTypes);
+                String tabSeg = table.toTEI(config, doc, this);
                 if (tabSeg != null) {
                     buffer.append(tabSeg).append("\n");
                 }
@@ -1666,8 +1426,6 @@
 
         // in xom, the following gives all the text under the element, for the whole subtree
         String text = curParagraph.getValue();
-        if (text == null || text.length() == 0)
-            return;
 
         // identify ref nodes, ref spans and ref positions
         Map<Integer,Node> mapRefNodes = new HashMap<>();
@@ -1711,6 +1469,8 @@
         if (config.isGenerateTeiCoordinates("s")) {
             
             int currentSentenceIndex = 0;
+//System.out.println(text);            
+//System.out.println("theSentences.size(): " + theSentences.size());
             String sentenceChunk = text.substring(theSentences.get(currentSentenceIndex).start, theSentences.get(currentSentenceIndex).end);
 
             for(int i=0; i<curParagraphTokens.size(); i++) {
@@ -1727,10 +1487,8 @@
                     if (currentSentenceTokens.size() > 0) {
                         segmentedParagraphTokens.add(currentSentenceTokens);
                         currentSentenceIndex++;
-                        if (currentSentenceIndex >= theSentences.size()) {
-                            currentSentenceTokens = new ArrayList<>();
+                        if (currentSentenceIndex >= theSentences.size())
                             break;
-                        }
                         sentenceChunk = text.substring(theSentences.get(currentSentenceIndex).start, theSentences.get(currentSentenceIndex).end);
                     }
                     currentSentenceTokens = new ArrayList<>();
@@ -1751,17 +1509,8 @@
 System.out.println("ERROR, segmentedParagraphTokens size:" + segmentedParagraphTokens.size() + " vs theSentences size: " + theSentences.size());
 System.out.println(text);
 System.out.println(theSentences.toString());
-int k = 0;
-for (List<LayoutToken> segmentedParagraphToken : segmentedParagraphTokens) {
-    if (k < theSentences.size())
-        System.out.println(k + " sentence segmented text-only: " + text.substring(theSentences.get(k).start, theSentences.get(k).end));
-    else 
-        System.out.println("no text-only sentence at index " + k);
-    System.out.print(k + " layout token segmented sentence: ");
-    System.out.println(segmentedParagraphToken);
-    k++;
-}
 }*/
+
         }
 
         // update the xml paragraph element
@@ -1796,11 +1545,8 @@
 
                 if (refPos >= pos+posInSentence && refPos <= pos+sentenceLength) {
                     Node valueNode = mapRefNodes.get(new Integer(refPos));
-                    if (pos+posInSentence < refPos) {
-                        String local_text_chunk = text.substring(pos+posInSentence, refPos);
-                        local_text_chunk = XmlBuilderUtils.stripNonValidXMLCharacters(local_text_chunk);
-                        sentenceElement.appendChild(local_text_chunk);
-                    }
+                    if (pos+posInSentence < refPos)
+                        sentenceElement.appendChild(text.substring(pos+posInSentence, refPos));
                     valueNode.detach();
                     sentenceElement.appendChild(valueNode);
                     refIndex = j;
@@ -1812,9 +1558,7 @@
             }
 
             if (pos+posInSentence <= theSentences.get(i).end) {
-                String local_text_chunk = text.substring(pos+posInSentence, theSentences.get(i).end);
-                local_text_chunk = XmlBuilderUtils.stripNonValidXMLCharacters(local_text_chunk);
-                sentenceElement.appendChild(local_text_chunk);
+                sentenceElement.appendChild(text.substring(pos+posInSentence, theSentences.get(i).end));
                 curParagraph.appendChild(sentenceElement);
             }
         }
@@ -1831,7 +1575,8 @@
             }
         }
 
-    }   
+    }
+
 
     /**
      * Return the graphic objects in a given interval position in the document.
@@ -1922,54 +1667,18 @@
                                                    ReferenceMarkerMatcher markerMatcher, 
                                                    boolean generateCoordinates,
                                                    boolean keepUnsolvedCallout) throws EntityMatcherException {
-        return markReferencesTEILuceneBased(refTokens, markerMatcher, generateCoordinates, keepUnsolvedCallout, null);
-    }
-
-    public List<Node> markReferencesTEILuceneBased(List<LayoutToken> refTokens,
-                                                   ReferenceMarkerMatcher markerMatcher, 
-                                                   boolean generateCoordinates,
-                                                   boolean keepUnsolvedCallout,
-                                                   MarkerType citationMarkerType) throws EntityMatcherException {
         // safety tests
         if ( (refTokens == null) || (refTokens.size() == 0) ) 
             return null;
         String text = LayoutTokensUtil.toText(refTokens);
         if (text == null || text.trim().length() == 0 || text.endsWith("</ref>") || text.startsWith("<ref") || markerMatcher == null)
             return Collections.<Node>singletonList(new Text(text));
-
+        
         boolean spaceEnd = false;
         text = text.replace("\n", " ");
         if (text.endsWith(" "))
             spaceEnd = true;
-
-        // check constraints on global marker type, we need to discard reference markers that do not follow the
-        // reference marker pattern of the document
-        if (citationMarkerType != null) {
-            // do we have superscript numbers in the ref tokens?
-            boolean hasSuperScriptNumber = false;
-            for(LayoutToken refToken : refTokens) {
-                if (refToken.isSuperscript()) {
-                    hasSuperScriptNumber = true;
-                    break;
-                }                    
-            }
-
-            if (citationMarkerType == MarkerType.SUPERSCRIPT_NUMBER) {
-                // we need to check that the reference tokens have some superscript numbers
-                if (!hasSuperScriptNumber) {
-                    return Collections.<Node>singletonList(new Text(text));
-                }
-            } else {
-                // if the reference tokens has some superscript numbers, it is a callout for a different type of object
-                // (e.g. a foot note)
-                if (hasSuperScriptNumber) {
-                    return Collections.<Node>singletonList(new Text(text));
-                }
-            }
-
-            // TBD: check other constraints and consistency issues
-        }
-
+        //System.out.println("callout text: " + text);
         List<Node> nodes = new ArrayList<>();
         List<ReferenceMarkerMatcher.MatchResult> matchResults = markerMatcher.match(refTokens);
         if (matchResults != null) {
@@ -2016,31 +1725,17 @@
 
         List<Node> nodes = new ArrayList<>();
 
-        String textLow = text.toLowerCase().trim();
+        String textLow = text.toLowerCase();
         String bestFigure = null;
 
         if (figures != null) {
             for (Figure figure : figures) {
                 if ((figure.getLabel() != null) && (figure.getLabel().length() > 0)) {
                     String label = TextUtilities.cleanField(figure.getLabel(), false);
-                    if (label != null && (label.length() > 0) &&
-                            (textLow.equals(label.toLowerCase()))) {
+                    if ((label.length() > 0) &&
+                            (textLow.contains(label.toLowerCase()))) {
                         bestFigure = figure.getId();
                         break;
-                    }
-                }
-            }
-            if (bestFigure == null) {
-                // second pass with relaxed figure marker matching
-                for(int i=figures.size()-1; i>=0; i--) {
-                    Figure figure = figures.get(i);
-                    if ((figure.getLabel() != null) && (figure.getLabel().length() > 0)) {
-                        String label = TextUtilities.cleanField(figure.getLabel(), false);
-                        if (label != null && (label.length() > 0) &&
-                                (textLow.contains(label.toLowerCase()))) {
-                            bestFigure = figure.getId();
-                            break;
-                        }
                     }
                 }
             }
@@ -2083,31 +1778,22 @@
 
         List<Node> nodes = new ArrayList<>();
 
-        String textLow = text.toLowerCase().trim();
+        String textLow = text.toLowerCase();
         String bestTable = null;
         if (tables != null) {
             for (Table table : tables) {
+                /*if ((table.getId() != null) &&
+                        (table.getId().length() > 0) &&
+                        (textLow.contains(table.getId().toLowerCase()))) {
+                    bestTable = table.getId();
+                    break;
+                }*/
                 if ((table.getLabel() != null) && (table.getLabel().length() > 0)) {
                     String label = TextUtilities.cleanField(table.getLabel(), false);
-                    if (label != null && (label.length() > 0) &&
-                            (textLow.equals(label.toLowerCase()))) {
+                    if ((label.length() > 0) &&
+                            (textLow.contains(label.toLowerCase()))) {
                         bestTable = table.getId();
                         break;
-                    }
-                }
-            }
-
-            if (bestTable == null) {
-                // second pass with relaxed table marker matching
-                for(int i=tables.size()-1; i>=0; i--) {
-                    Table table = tables.get(i);
-                    if ((table.getLabel() != null) && (table.getLabel().length() > 0)) {
-                        String label = TextUtilities.cleanField(table.getLabel(), false);
-                        if (label != null && (label.length() > 0) &&
-                                (textLow.contains(label.toLowerCase()))) {
-                            bestTable = table.getId();
-                            break;
-                        }
                     }
                 }
             }
