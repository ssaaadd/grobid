--- conflicted
+++ resolved
@@ -711,14 +711,6 @@
 									 // tokenization of the first token of the current line
 		String line = null;
 		
-<<<<<<< HEAD
-        //DocumentPointer pointerA = DocumentPointer.START_DOCUMENT_POINTER;
-        while(docBlocks.get(blockIndex).getTokens() == null) {
-            blockIndex++;
-        }
-        DocumentPointer pointerA = new DocumentPointer(doc, blockIndex, 0);
-
-=======
 		//DocumentPointer pointerA = DocumentPointer.START_DOCUMENT_POINTER;
 		// the default first block might not contain tokens but only bitmap - in this case we move
 		// to the first block containing some LayoutToken objects
@@ -727,7 +719,6 @@
 		}
 		DocumentPointer pointerA = new DocumentPointer(doc, blockIndex, 0);
 		
->>>>>>> b99551d7
         DocumentPointer currentPointer = null;
         DocumentPointer lastPointer = null;
 
