package org.grobid.core.utilities.crossref;

import java.io.Closeable;
import java.io.IOException;
import java.net.URISyntaxException;
import java.util.Map;
import java.util.HashMap;
import java.util.List;
import java.util.ArrayList;
import java.util.concurrent.*;

import org.apache.commons.lang3.concurrent.TimedSemaphore;
import org.apache.http.client.ClientProtocolException;
import org.grobid.core.utilities.crossref.CrossrefRequestListener.Response;
import org.slf4j.Logger;
import org.slf4j.LoggerFactory;

/**
 * Request pool to get data from api.crossref.org without exceeding limits
 * supporting multi-thread.
 *
 * Note: the provided interval for the query rate returned by CrossRef appeared to be note reliable, 
 * so we have to use the rate limit (X-Rate-Limit-Interval) as a global parallel query limit, without 
 * interval consideration.  
 * See https://github.com/kermitt2/grobid/pull/725
 * 
 */
public class CrossrefClient implements Closeable {
	public static final Logger logger = LoggerFactory.getLogger(CrossrefRequestTask.class);
	
	protected static volatile CrossrefClient instance;

	protected volatile ExecutorService executorService;

	protected int max_pool_size = 1;
	protected static boolean limitAuto = true;

	// this list is used to maintain a list of Futures that were submitted,
	// that we can use to check if the requests are completed
	//private List<Future<?>> futures = new ArrayList<Future<?>>();
	protected volatile Map<Long, List<Future<?>>> futures = new HashMap<>();

	public static CrossrefClient getInstance() {
        if (instance == null) {
			getNewInstance();
		}
        return instance;
    }

    /**
     * Creates a new instance.
     */
	private static synchronized void getNewInstance() {
		logger.debug("Get new instance of CrossrefClient");
		instance = new CrossrefClient();
	}

    /**
     * Hidden constructor
     */
    protected CrossrefClient() {
    	// note: by default timeout with newCachedThreadPool is set to 60s, which might be too much for crossref usage,
    	// hanging grobid significantly, so we might want to use rather a custom instance of ThreadPoolExecutor and set 
    	// the timeout sifferently
		this.executorService = Executors.newCachedThreadPool(r -> {
            Thread t = Executors.defaultThreadFactory().newThread(r);
            t.setDaemon(true);
            return t;
        });
		this.futures = new HashMap<>();
		setLimits(1, 1000);
	}

	public static void printLog(CrossrefRequest<?> request, String message) {
		logger.info((request != null ? request+": " : "")+message);
		//System.out.println((request != null ? request+": " : "")+message);
	}
	
	public void setLimits(int iterations, int interval) {
		this.setMax_pool_size(iterations);
		// interval is not usable anymore, we need to wait termination of threads independently from any time interval
	}
	
	public void updateLimits(int iterations, int interval) {
		if (this.limitAuto) {
			//printLog(null, "Updating limits... " + iterations + " / " + interval);
			this.setLimits(iterations, interval);
			// note: interval not used anymore
		}
	}
	
	/**
	 * Push a request in pool to be executed as soon as possible, then wait a response through the listener.
	 * API Documentation : https://github.com/CrossRef/rest-api-doc/blob/master/rest_api.md
	 */
	public <T extends Object> void pushRequest(CrossrefRequest<T> request, CrossrefRequestListener<T> listener, 
		long threadId) throws URISyntaxException, ClientProtocolException, IOException {
		if (listener != null)
			request.addListener(listener);
		synchronized(this) {
			// we limit the number of active threads to the crossref api dynamic limit returned in the response header
			while(((ThreadPoolExecutor)executorService).getActiveCount() >= this.getMax_pool_size()) {
				try {
					TimeUnit.MICROSECONDS.sleep(10);
				} catch (InterruptedException e) {
					e.printStackTrace();
				}
			}
			Future<?> f = executorService.submit(new CrossrefRequestTask<T>(this, request));
			List<Future<?>> localFutures = this.futures.get(new Long(threadId));
			if (localFutures == null)
				localFutures = new ArrayList<Future<?>>();
			localFutures.add(f);
			this.futures.put(new Long(threadId), localFutures);
			logger.debug("add request to thread " + threadId +
					"active threads count is now " + ((ThreadPoolExecutor) executorService).getActiveCount()
			);
//System.out.println("add request to thread " + threadId + " / current total for the thread: " +  localFutures.size());			
		}
	}
	
	/**
	 * Push a request in pool to be executed soon as possible, then wait a response through the listener.
	 * @see <a href="https://github.com/CrossRef/rest-api-doc/blob/master/rest_api.md">Crossref API Documentation</a>
	 * 
	 * @param params		query parameters, can be null, ex: ?query.title=[title]&query.author=[author]
	 * @param deserializer	json response deserializer, ex: WorkDeserializer to convert Work to BiblioItem
	 * @param threadId		the java identifier of the thread providing the request (e.g. via Thread.currentThread().getId())
	 * @param listener		catch response from request
	 */
	public <T extends Object> void pushRequest(String model, Map<String, String> params, CrossrefDeserializer<T> deserializer, 
			long threadId, CrossrefRequestListener<T> listener) throws URISyntaxException, ClientProtocolException, IOException {
		CrossrefRequest<T> request = new CrossrefRequest<T>(model, params, deserializer);
		synchronized(this) {
			this.<T>pushRequest(request, listener, threadId);
		}
	}

	/**
	 * Wait for all request from a specific thread to be completed
	 */
	public void finish(long threadId) {
		synchronized(this.futures) {
			try {
				List<Future<?>> threadFutures = this.futures.get(new Long(threadId));
				if (threadFutures != null) {
//System.out.println("<<<<<<<<<<<<<<<<<<<<<<<<<<<<<<<<<<<<<<<<<<< thread: " + threadId + " / waiting for " + threadFutures.size() + " requests to finish...");
					for(Future<?> future : threadFutures) {
						future.get();
						// get will block until the future is done
					}
					this.futures.remove(threadId);
				}
			} catch (InterruptedException ie) {
			 	// Preserve interrupt status
			 	Thread.currentThread().interrupt();
			} catch (ExecutionException ee) {
				logger.error("CrossRef request execution fails");
			}
		}
	}

<<<<<<< HEAD
=======
	public int getMax_pool_size() {
		return max_pool_size;
	}

	public void setMax_pool_size(int max_pool_size) {
		this.max_pool_size = max_pool_size;
	}

>>>>>>> 98793c30
	@Override
	public void close() throws IOException {
		executorService.shutdown();
	}
}<|MERGE_RESOLUTION|>--- conflicted
+++ resolved
@@ -160,8 +160,6 @@
 		}
 	}
 
-<<<<<<< HEAD
-=======
 	public int getMax_pool_size() {
 		return max_pool_size;
 	}
@@ -170,7 +168,6 @@
 		this.max_pool_size = max_pool_size;
 	}
 
->>>>>>> 98793c30
 	@Override
 	public void close() throws IOException {
 		executorService.shutdown();
