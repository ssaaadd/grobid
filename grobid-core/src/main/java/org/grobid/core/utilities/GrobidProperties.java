package org.grobid.core.utilities;

import org.apache.commons.io.IOUtils;
import org.apache.commons.lang3.StringUtils;
import org.grobid.core.GrobidModel;
import org.grobid.core.engines.tagging.GrobidCRFEngine;
import org.grobid.core.exceptions.GrobidPropertyException;
import org.grobid.core.exceptions.GrobidResourceException;
import org.grobid.core.utilities.GrobidConfig.ModelParameters;
import org.grobid.core.main.GrobidHomeFinder;
import org.grobid.core.utilities.Consolidation.GrobidConsolidationService;
import org.slf4j.Logger;
import org.slf4j.LoggerFactory;

import java.io.File;
import java.io.FileInputStream;
import java.io.IOException;
import java.io.InputStream;
import java.nio.file.Files;
import java.nio.file.Paths;
import java.util.*;
import java.util.stream.Collectors;

import com.fasterxml.jackson.databind.ObjectMapper;
import com.fasterxml.jackson.dataformat.yaml.YAMLFactory;
import com.fasterxml.jackson.databind.DeserializationFeature;

/**
 * This class provide methods to set/load/access grobid config value from a yaml config file loaded 
 * in the class {@link GrobidConfig}. 
 *
 * New yaml parameters and former properties should be equivalent via this class. We keep the 
 * class name "GrobidProperties" for compatibility with Grobid modules and other Java applications
 * using Grobid as a library.
 * 
 * to be done: having parameters that can be overridden by a system property having a compatible name. 
 */
public class GrobidProperties {
    public static final Logger LOGGER = LoggerFactory.getLogger(GrobidProperties.class);

    static final String FOLDER_NAME_MODELS = "models";
    static final String FILE_NAME_MODEL = "model";
    private static final String GROBID_VERSION_FILE = "/grobid-version.txt";
    static final String UNKNOWN_VERSION_STR = "unknown";
    
    private static GrobidProperties grobidProperties = null;

    // indicate if GROBID is running in server mode or not
    private static boolean contextExecutionServer = false;

    /**
     * {@link GrobidConfig} object containing all config parameters used by grobid.
     */
    private static GrobidConfig grobidConfig = null;

    /**
     * Map models specified inthe config file to their parameters
     */
    private static Map<String, ModelParameters> modelMap = null;

    /**
     * Path to pdf to xml converter.
     */
    private static File pathToPdfalto = null;

    private static File grobidHome = null;

    /**
     * Path to the yaml config file
     */
    static File GROBID_CONFIG_PATH = null;

    private static String GROBID_VERSION = null;

    /**
     * Returns an instance of {@link GrobidProperties} object. If no one is set, then
     * it creates one
     */
    public static GrobidProperties getInstance() {
        if (grobidProperties == null) {
            return getNewInstance();
        } else {
            return grobidProperties;
        }
    }

    /**
     * Returns an instance of {@link GrobidProperties} object based on a custom grobid-home directory.
     * If no one is set, then it creates one.
     */
    public static GrobidProperties getInstance(GrobidHomeFinder grobidHomeFinder) {
<<<<<<< HEAD
        grobidHome = grobidHomeFinder.findGrobidHomeOrFail();
=======
        synchronized (GrobidProperties.class) {
            GROBID_HOME_PATH = grobidHomeFinder.findGrobidHomeOrFail();
        }
>>>>>>> 98793c30
        return getInstance();
    }

    /**
     * Reload grobid config
     */
    public static void reload() {
        getNewInstance();
    }

    public static void reset() {
        getNewInstance();
    }

    /**
     * Creates a new {@link GrobidProperties} object, initializes and returns it.
     *
     * @return GrobidProperties
     */
    protected static synchronized GrobidProperties getNewInstance() {
        LOGGER.debug("synchronized getNewInstance");
        grobidProperties = new GrobidProperties();
        return grobidProperties;
    }

    /**
     * Load the path to GROBID_HOME from the env-entry set in web.xml.
     */
    private static void assignGrobidHomePath() {
        if (grobidHome == null) {
            synchronized (GrobidProperties.class) {
                if (grobidHome == null) {
                    grobidHome = new GrobidHomeFinder().findGrobidHomeOrFail();
                }
            }
        }
    }

    /**
     * Return the grobid-home path.
     *
     * @return grobid home path
     */
    public static File getGrobidHome() {
        return grobidHome;
    }

    public static File getGrobidHomePath() {
        return grobidHome;
    }

    /**
     * Set the grobid-home path.
     */
    public static void setGrobidHome(final String pGROBID_HOME_PATH) {
        if (StringUtils.isBlank(pGROBID_HOME_PATH))
            throw new GrobidPropertyException("Cannot set property grobidHome to null or empty.");

        grobidHome = new File(pGROBID_HOME_PATH);
        // exception if prop file does not exist
        if (!grobidHome.exists()) {
            throw new GrobidPropertyException("Could not read GROBID_HOME, the directory '" + pGROBID_HOME_PATH + "' does not exist.");
        }

        try {
            grobidHome = grobidHome.getCanonicalFile();
        } catch (IOException e) {
            throw new GrobidPropertyException("Cannot set grobid home path to the given one '" + pGROBID_HOME_PATH
                + "', because it does not exist.");
        }
    }

    /**
     * Load the path to grobid config yaml from the env-entry set in web.xml.
     */
    static void loadGrobidConfigPath() {
        LOGGER.debug("loading grobid config yaml");
        if (GROBID_CONFIG_PATH == null) {
            synchronized (GrobidProperties.class) {
                if (GROBID_CONFIG_PATH == null) {
                    GROBID_CONFIG_PATH = new GrobidHomeFinder().findGrobidConfigOrFail(grobidHome);
                }
            }
        }
    }

    /**
     * Return the path to the GROBID yaml config file
     *
     * @return grobid properties path
     */
    public static File getGrobidConfigPath() {
        return GROBID_CONFIG_PATH;
    }

    /**
     * Set the GROBID config yaml file path.
     */
    public static void setGrobidConfigPath(final String pGrobidConfigPath) {
        if (StringUtils.isBlank(pGrobidConfigPath))
            throw new GrobidPropertyException("Cannot set GROBID config file to null or empty.");

        File grobidConfigPath = new File(pGrobidConfigPath);
        // exception if config file does not exist
        if (!grobidConfigPath.exists()) {
            throw new GrobidPropertyException("Cannot read GROBID yaml config file, the file '" + pGrobidConfigPath + "' does not exist.");
        }

        try {
            GROBID_CONFIG_PATH = grobidConfigPath.getCanonicalFile();
        } catch (IOException e) {
            throw new GrobidPropertyException("Cannot set grobid yaml config file path to the given one '" + pGrobidConfigPath
                + "', because it does not exist.");
        }
    }

    /**
     * Create a new object and search where to find the grobid-home folder.
     * 
     * We check if the system property GrobidPropertyKeys.PROP_GROBID_HOME
     * is set. If not set, the method will search for a folder named
     * grobid-home in the current project.
     * 
     * Finally from the found grobid-home, the yaml config file is loaded and 
     * the native and data resource paths are initialized. 
     */
    public GrobidProperties() {
        assignGrobidHomePath();
        loadGrobidConfigPath();
        setContextExecutionServer(false);

        try {
            ObjectMapper mapper = new ObjectMapper(new YAMLFactory());
            mapper.disable(DeserializationFeature.FAIL_ON_UNKNOWN_PROPERTIES);
            grobidConfig = mapper.readValue(GROBID_CONFIG_PATH, GrobidConfig.class);
        } catch (IOException exp) {
            throw new GrobidPropertyException("Cannot open GROBID config yaml file at location '" + GROBID_CONFIG_PATH.getAbsolutePath()
                + "'", exp);
        } catch (Exception exp) {
            throw new GrobidPropertyException("Cannot open GROBID config yaml file " + getGrobidConfigPath().getAbsolutePath(), exp);
        }

        //getProps().putAll(getEnvironmentVariableOverrides(System.getenv()));

        initializeTmpPath();
        // TBD: tmp to be created
        loadPdfaltoPath();
        createModelMap();
    }

    /**
     * Create a map between model names and associated parameters
     */
    private static void createModelMap() {
        for(ModelParameters modelParameter : grobidConfig.grobid.models) {
            if (modelMap == null) 
                modelMap = new TreeMap<>();
            modelMap.put(modelParameter.name, modelParameter);
        }
    }

    /**
     * Create indicated tmp path if it does not exist
     */ 
    private void initializeTmpPath() {
        File tmpDir = getTempPath();
        if (!tmpDir.exists()) {
            if (!tmpDir.mkdirs()) {
                LOGGER.warn("tmp does not exist and unable to create tmp directory: " + tmpDir.getAbsolutePath());
            }
        }
    }

    /** 
     * Return the distinct values of all the engines that are specified in the the config file 
     */
    public static Set<GrobidCRFEngine> getDistinctModels() {
        Set<GrobidCRFEngine> distinctModels = new HashSet<>();
        for(ModelParameters modelParameter : grobidConfig.grobid.models) {
            if (modelParameter.engine == null) {
                // it should not happen normally
                continue;
            }
            GrobidCRFEngine localEngine = GrobidCRFEngine.get(modelParameter.engine);
            if (!distinctModels.contains(localEngine))
                distinctModels.add(localEngine);
        }
        return distinctModels;
    }

    /**
     * Returns the current version of GROBID
     *
     * @return GROBID version
     */
    public static String getVersion() {
        if (GROBID_VERSION == null) {
            synchronized (GrobidProperties.class) {
                if (GROBID_VERSION == null) {
                    String grobidVersion = UNKNOWN_VERSION_STR;
                    try (InputStream is = GrobidProperties.class.getResourceAsStream(GROBID_VERSION_FILE)) {
                        grobidVersion = IOUtils.toString(is, "UTF-8");
                    } catch (IOException e) {
                        LOGGER.error("Cannot read Grobid version from resources", e);
                    }
                    GROBID_VERSION = grobidVersion;
                }
            }
        }
        return GROBID_VERSION;
    }

    /**
     * Returns the temprorary path of grobid
     *
     * @return a directory for temp files
     */
    public static File getTempPath() {
        if (grobidConfig.grobid.temp == null)
            return new File(System.getProperty("java.io.tmpdir"));
        else 
            return new File(grobidHome.getPath(), grobidConfig.grobid.temp);
    }

    public static void setNativeLibraryPath(final String nativeLibPath) {
        grobidConfig.grobid.nativelibrary = nativeLibPath;
    }

    /**
     * Returns the path to the native libraries as {@link File} object.
     *
     * @return folder that contains native libraries
     */
    public static File getNativeLibraryPath() {
        return new File(grobidHome.getPath(), grobidConfig.grobid.nativelibrary);
    }

    /**
     * Returns the installation path of DeLFT if set, null otherwise. It is required for using
     * a Deep Learning sequence labelling engine.
     *
     * @return path to the folder that contains the local install of DeLFT
     */
    public static String getDeLFTPath() {
        return grobidConfig.grobid.delft.install;
    }

    public static String getDeLFTFilePath() {
        String rawPath = grobidConfig.grobid.delft.install;
        File pathFile = new File(rawPath);
        if (!Files.exists(Paths.get(rawPath).toAbsolutePath())) {
            rawPath = "../" + rawPath;
            pathFile = new File(rawPath);
        }
        return pathFile.getAbsolutePath();
    }

    public static String getGluttonHost() {
        return grobidConfig.grobid.consolidation.glutton.host;
    }

    public static Integer getGluttonPort() {
        if (grobidConfig.grobid.consolidation.glutton.port == 0)
            return null;
        else
            return Integer.valueOf(grobidConfig.grobid.consolidation.glutton.port);
    }

    public static boolean useELMo(final String modelName) {
        ModelParameters param = modelMap.get(modelName);
        if (param == null) {
            LOGGER.error("No configuration parameter defnied for model " + modelName);
            return false;
        }
        return param.useELMo;
    }

    public static String getDelftArchitecture(final String modelName) {
        ModelParameters param = modelMap.get(modelName);
        if (param == null) {
            LOGGER.error("No configuration parameter defnied for model " + modelName);
            return null;
        }
        return param.architecture;
    }

    public static String getDelftArchitecture(final GrobidModel model) {
        return getDelftArchitecture(model.getModelName());
    }   

    /**
     * Returns the host for a proxy connection, given in the grobid config file.
     *
     * @return proxy host 
     */
    public static String getProxyHost() {
        if (grobidConfig.grobid.proxy.host == null || grobidConfig.grobid.proxy.host.trim().length() == 0)
            return null;
        else
            return grobidConfig.grobid.proxy.host;
    }

    /**
     * Sets the host a proxy connection, given in the config file.
     *
     * @param the proxy host to be used
     */
    public static void setProxyHost(final String host) {
        grobidConfig.grobid.proxy.host = host;
        System.setProperty("http.proxyHost", host);
        System.setProperty("https.proxyHost", host);
    }

    /**
     * Returns the port for a proxy connection, given in the grobid config file.
     *
     * @return proxy port 
     */
    public static Integer getProxyPort() {
        return grobidConfig.grobid.proxy.port;
    }

    /**
     * Set the "mailto" parameter to be used in the crossref query and in User-Agent
     * header, as recommended by CrossRef REST API documentation.
     *
     * @param mailto email parameter to be used for requesting crossref
     */
    public static void setCrossrefMailto(final String mailto) {
        grobidConfig.grobid.consolidation.crossref.mailto = mailto;
    }

    /**
     * Get the "mailto" parameter to be used in the crossref query and in User-Agent
     * header, as recommended by CrossRef REST API documentation.
     *
     * @return string of the email parameter to be used for requesting crossref
     */
    public static String getCrossrefMailto() {
        if (grobidConfig.grobid.consolidation.crossref.mailto == null || grobidConfig.grobid.consolidation.crossref.mailto.trim().length() == 0)
            return null;
        else
            return grobidConfig.grobid.consolidation.crossref.mailto;
    }

    /**
     * Set the Crossref Metadata Plus authorization token to be used for Crossref
     * requests for the subscribers of this service.  This token will ensure that said
     * requests get directed to a pool of machines that are reserved for "Plus" SLA users.
     *
     * @param token authorization token to be used for requesting crossref
     */
    public static void setCrossrefToken(final String token) {
        grobidConfig.grobid.consolidation.crossref.token = token;
    }

    /**
     * Get the Crossref Metadata Plus authorization token to be used for Crossref
     * requests for the subscribers of this service.  This token will ensure that said
     * requests get directed to a pool of machines that are reserved for "Plus" SLA users.
     *
     * @return authorization token to be used for requesting crossref
     */
    public static String getCrossrefToken() {
        if (grobidConfig.grobid.consolidation.crossref.token == null || grobidConfig.grobid.consolidation.crossref.token.trim().length() == 0)
            return null;
        else
            return grobidConfig.grobid.consolidation.crossref.token;
    }

    /**
     * Sets the port for a proxy connection, given in the grobid config file.
     *
     * @param proxy port 
     */
    public static void setProxyPort(int port) {
        grobidConfig.grobid.proxy.port = port;
        System.setProperty("http.proxyPort", ""+port);
        System.setProperty("https.proxyPort", ""+port);
    }

    public static Integer getPdfaltoMemoryLimitMb() {
        return grobidConfig.grobid.pdf.pdfalto.memory_limit_mb;
    }

    public static Integer getPdfaltoTimeoutMs() {
        return grobidConfig.grobid.pdf.pdfalto.timeout_sec * 1000;
    }

    /**
     * Returns the number of threads to be used when training, given in the grobid config file.
     *
     * @return number of threads
     */
    public static Integer getNBThreads() {
        Integer nbThreadsConfig = Integer.valueOf(grobidConfig.grobid.nb_threads);
        if (nbThreadsConfig.intValue() == 0) {
            return Integer.valueOf(Runtime.getRuntime().availableProcessors());
        }
        return nbThreadsConfig;
    }

    // PDF with more blocks will be skipped
    public static Integer getPdfBlocksMax() {
        return grobidConfig.grobid.pdf.blocks_max;
    }

    // PDF with more tokens will be skipped
    public static Integer getPdfTokensMax() {
        return grobidConfig.grobid.pdf.tokens_max;
    }

    /**
     * Sets the number of threads, given in the grobid-property file.
     *
     * @param nbThreads umber of threads
     */
    public static void setNBThreads(int nbThreads) {
        grobidConfig.grobid.nb_threads = nbThreads;
    }

    public static String getLanguageDetectorFactory() {
        String factoryClassName = grobidConfig.grobid.language_detector_factory;
        if (StringUtils.isBlank(factoryClassName)) {
            throw new GrobidPropertyException("Language detection is enabled but a factory class name is not provided");
        }
        return factoryClassName;
    }

    /**
     * Sets if a language id shall be used, given in the grobid-property file.
     *
     * @param useLanguageId true, if a language id shall be used
     */
    /*public static void setUseLanguageId(final String useLanguageId) {
        setPropertyValue(GrobidPropertyKeys.PROP_USE_LANG_ID, useLanguageId);
    }*/

    public static String getSentenceDetectorFactory() {
        String factoryClassName = grobidConfig.grobid.sentence_detector_factory;
        if (StringUtils.isBlank(factoryClassName)) {
            throw new GrobidPropertyException("Sentence detection is enabled but a factory class name is not provided");
        }
        return factoryClassName;
    }

    /**
     * Returns the path to the home folder of pdf to xml converter.
     */
    public static void loadPdfaltoPath() {
        LOGGER.debug("loading pdfalto command path");
        String pathName = grobidConfig.grobid.pdf.pdfalto.path;
        pathToPdfalto = new File(grobidHome.getPath(), pathName);
        if (!pathToPdfalto.exists()) {
            throw new GrobidPropertyException(
                "Path to pdfalto doesn't exists. " + 
                "Please set the path to pdfalto in the config file");
        }

        pathToPdfalto = new File(pathToPdfalto, Utilities.getOsNameAndArch());

        LOGGER.debug("pdfalto executable home directory set to " + pathToPdfalto.getAbsolutePath());
    }

    /**
     * Returns the path to the home folder of pdfalto program.
     *
     * @return path to pdfalto program
     */
    public static File getPdfaltoPath() {
        return pathToPdfalto;
    }

    private static String getGrobidCRFEngineName(final String modelName) {
        ModelParameters param = modelMap.get(modelName);
        if (param == null) {
            LOGGER.error("No configuration parameter defined for model " + modelName);
            return null;
        }
        return param.engine;
    }

    public static GrobidCRFEngine getGrobidCRFEngine(final String modelName) {
        String engineName = getGrobidCRFEngineName(modelName);
        if (engineName == null)
            return null;
        else
            return GrobidCRFEngine.get(engineName);
    }

    public static GrobidCRFEngine getGrobidCRFEngine(final GrobidModel model) {
        return getGrobidCRFEngine(model.getModelName());
    }

    public static File getModelPath(final GrobidModel model) {
        if (modelMap.get(model.getModelName()) == null) {
            // model is not specified in the config, ignoring
            return null;
        }
        String extension = getGrobidCRFEngine(model).getExt();
        return new File(getGrobidHome(), FOLDER_NAME_MODELS + File.separator
            + model.getFolderName() + File.separator
            + FILE_NAME_MODEL + "." + extension);
    }

    public static File getModelPath() {
        return new File(getGrobidHome(), FOLDER_NAME_MODELS);
    }

    public static File getTemplatePath(final File resourcesDir, final GrobidModel model) {
        if (modelMap.get(model.getModelName()) == null) {
            // model is not specified in the config, ignoring
            return null;
        }
        File theFile = new File(resourcesDir, "dataset/" + model.getFolderName()
            + "/crfpp-templates/" + model.getTemplateName());
        if (!theFile.exists()) {
            theFile = new File("resources/dataset/" + model.getFolderName()
                + "/crfpp-templates/" + model.getTemplateName());
        }
        return theFile;
    }

    public static File getEvalCorpusPath(final File resourcesDir, final GrobidModel model) {
        File theFile = new File(resourcesDir, "dataset/" + model.getFolderName() + "/evaluation/");
        if (!theFile.exists()) {
            theFile = new File("resources/dataset/" + model.getFolderName() + "/evaluation/");
        }
        return theFile;
    }

    public static File getCorpusPath(final File resourcesDir, final GrobidModel model) {
        File theFile = new File(resourcesDir, "dataset/" + model.getFolderName() + "/corpus");
        if (!theFile.exists()) {
            theFile = new File("resources/dataset/" + model.getFolderName() + "/corpus");
        }
        return theFile;
    }

    public static String getLexiconPath() {
        return new File(getGrobidHome(), "lexicon").getAbsolutePath();
    }

    public static File getLanguageDetectionResourcePath() {
        return new File(getGrobidHome(), "language-detection");
    }

    /**
     * Returns the maximum parallel connections allowed in the pool.
     *
     * @return the number of connections
     */
    public static int getMaxPoolConnections() {
        return grobidConfig.grobid.max_connections;
    }

    /**
     * Returns maximum time to wait before timeout when the pool is full.
     *
     * @return time to wait in milliseconds.
     */
    public static int getPoolMaxWait() {
        return grobidConfig.grobid.pool_max_wait * 1000;
    }

    /**
     * Returns the consolidation service to be used.
     *
     * @return the consolidation service to be used
     */
    public static GrobidConsolidationService getConsolidationService() {
        if (grobidConfig.grobid.consolidation.service == null)
            grobidConfig.grobid.consolidation.service = "crossref";
        return GrobidConsolidationService.get(grobidConfig.grobid.consolidation.service);
    }

    /**
     * Set which consolidation service to use
     */
    public static void setConsolidationService(String service) {
        grobidConfig.grobid.consolidation.service = service;
    }

    /**
     * Returns if the execution context is stand alone or server.
     *
     * @return the context of execution. Return false if the property value is
     * not readable.
     */
    public static boolean isContextExecutionServer() {
        return contextExecutionServer;
    }

    /**
     * Set if the execution context is stand alone or server.
     *
     * @param state true to set the context of execution to server, false else.
     */
    public static void setContextExecutionServer(boolean state) {
        contextExecutionServer = state;
    }

    public static String getPythonVirtualEnv() {
        return grobidConfig.grobid.delft.python_virtualEnv;
    }

    public static void setPythonVirtualEnv(String pythonVirtualEnv) {
        grobidConfig.grobid.delft.python_virtualEnv = pythonVirtualEnv;
    }

    public static int getWindow(final GrobidModel model) {
        ModelParameters parameters = modelMap.get(model.getModelName());
        if (parameters != null)
            return parameters.window;
        else 
            return 20;
    }

    public static double getEpsilon(final GrobidModel model) {
        ModelParameters parameters = modelMap.get(model.getModelName());
        if (parameters != null)
            return parameters.epsilon;
        else 
            return 0.00001;
    }

    public static int getNbMaxIterations(final GrobidModel model) {
        ModelParameters parameters = modelMap.get(model.getModelName());
        if (parameters != null)
            return parameters.nbMaxIterations;
        else 
            return 2000;
    }
}<|MERGE_RESOLUTION|>--- conflicted
+++ resolved
@@ -89,13 +89,9 @@
      * If no one is set, then it creates one.
      */
     public static GrobidProperties getInstance(GrobidHomeFinder grobidHomeFinder) {
-<<<<<<< HEAD
-        grobidHome = grobidHomeFinder.findGrobidHomeOrFail();
-=======
         synchronized (GrobidProperties.class) {
-            GROBID_HOME_PATH = grobidHomeFinder.findGrobidHomeOrFail();
-        }
->>>>>>> 98793c30
+            grobidHome = grobidHomeFinder.findGrobidHomeOrFail();
+        }
         return getInstance();
     }
 
