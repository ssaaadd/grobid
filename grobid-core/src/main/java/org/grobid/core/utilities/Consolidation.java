package org.grobid.core.utilities;

import com.rockymadden.stringmetric.similarity.RatcliffObershelpMetric;
import org.apache.commons.collections4.CollectionUtils;
import org.apache.commons.lang3.StringUtils;
import org.apache.commons.lang3.exception.ExceptionUtils;
import org.grobid.core.data.BibDataSet;
import org.grobid.core.data.BiblioItem;
import org.grobid.core.utilities.counters.CntManager;
import org.grobid.core.utilities.crossref.CrossrefClient;
import org.grobid.core.utilities.crossref.CrossrefRequestListener;
import org.grobid.core.utilities.crossref.WorkDeserializer;
import org.grobid.core.utilities.glutton.GluttonClient;
import org.slf4j.Logger;
import org.slf4j.LoggerFactory;
import scala.Option;

import java.util.*;

import static org.apache.commons.lang3.StringUtils.isNotEmpty;
import static org.grobid.core.data.BiblioItem.cleanDOI;

/**
 * Singleton class for managing the extraction of bibliographical information from pdf documents.
 * When consolidation operations are realized, be sure to call the close() method
 * to ensure that all Executors are terminated.
 *
 */
public class Consolidation {
    private static final Logger LOGGER = LoggerFactory.getLogger(Consolidation.class);

    private static volatile Consolidation instance;

    private CrossrefClient client = null;
    private WorkDeserializer workDeserializer = null;
    private CntManager cntManager = null;

    public enum GrobidConsolidationService {
        CROSSREF("crossref"),
        GLUTTON("glutton");

        private final String ext;

        GrobidConsolidationService(String ext) {
            this.ext = ext;
        }

        public String getExt() {
            return ext;
        }

        public static GrobidConsolidationService get(String name) {
            if (name == null) {
                throw new IllegalArgumentException("Name of consolidation service must not be null");
            }

            String n = name.toLowerCase();
            for (GrobidConsolidationService e : values()) {
                if (e.name().toLowerCase().equals(n)) {
                    return e;
                }
            }
            throw new IllegalArgumentException("No consolidation service with name '" + name +
                    "', possible values are: " + Arrays.toString(values()));
        }
    }

    public static Consolidation getInstance() {
        if (instance == null) {
            getNewInstance();
        }
        return instance;
    }

    /**
     * Creates a new instance.
     */
    private static synchronized void getNewInstance() {
        LOGGER.debug("Get new instance of Consolidation");
        instance = new Consolidation();
    }

    /**
     * Hidden constructor
     */
    private Consolidation() {
        if (GrobidProperties.getInstance().getConsolidationService() == GrobidConsolidationService.GLUTTON)
            client = GluttonClient.getInstance();
        else
            client = CrossrefClient.getInstance();
        workDeserializer = new WorkDeserializer();
    }

    public void setCntManager(CntManager cntManager) {
        this.cntManager = cntManager;
    }

    public CntManager getCntManager() {
        return this.cntManager;
    }

    /**
     * After consolidation operations, this need to be called to ensure that all
     * involved Executors are shut down immediatly, otherwise non terminated thread
     * could prevent the JVM from exiting
     */
    public void close() {
        //client.close();
    }

    /**
     * Try to consolidate one bibliographical object with crossref metadata lookup web services based on
     * core metadata
     */
<<<<<<< HEAD
    public BiblioItem consolidate(BiblioItem bib, String rawCitation, int consolidate) throws Exception {
        final List<BiblioItem> results = new ArrayList<BiblioItem>();
=======
    public BiblioItem consolidate(BiblioItem bib, String rawCitation) throws Exception {
        final List<BiblioItem> results = new ArrayList<>();
>>>>>>> beebd9a6

        String theDOI = bib.getDOI();
        if (StringUtils.isNotBlank(theDOI)) {
            theDOI = cleanDOI(theDOI);
        }
        final String doi = theDOI;
        String aut = bib.getFirstAuthorSurname();
        String title = bib.getTitle();
        String journalTitle = bib.getJournal();
        String volume = bib.getVolume();
        if (StringUtils.isBlank(volume))
            volume = bib.getVolumeBlock();

        String firstPage = null;
        String pageRange = bib.getPageRange();
        int beginPage = bib.getBeginPage();
        if (beginPage != -1) {
            firstPage = "" + beginPage;
        } else if (pageRange != null) {
            StringTokenizer st = new StringTokenizer(pageRange, "--");
            if (st.countTokens() == 2) {
                firstPage = st.nextToken();
            } else if (st.countTokens() == 1)
                firstPage = pageRange;
        }

        /*if (aut != null) {
            aut = TextUtilities.removeAccents(aut);
        }
        if (title != null) {
            title = TextUtilities.removeAccents(title);
        }
        if (journalTitle != null) {
            journalTitle = TextUtilities.removeAccents(journalTitle);
        }*/
        if (cntManager != null)
            cntManager.i(ConsolidationCounters.CONSOLIDATION);

        long threadId = Thread.currentThread().getId();
        Map<String, String> arguments = null;

        if (StringUtils.isNotBlank(doi)) {
            // call based on the identified DOI
            arguments = new HashMap<String,String>();
            arguments.put("doi", doi);
<<<<<<< HEAD
        }
        //use only doi for consolidation
        if(consolidate != 3) {
            if (StringUtils.isNotBlank(rawCitation)) {
                // call with full raw string
=======
        }
        if (StringUtils.isNotBlank(rawCitation)) {
            // call with full raw string
            if (arguments == null)
                arguments = new HashMap<String,String>();
            if ( (GrobidProperties.getInstance().getConsolidationService() != GrobidConsolidationService.CROSSREF) ||
                     StringUtils.isBlank(doi) )
                arguments.put("query.bibliographic", rawCitation);
            //arguments.put("query", rawCitation);
        }
        if (StringUtils.isNotBlank(aut)) {
            // call based on partial metadata
            if (arguments == null)
                arguments = new HashMap<String,String>();
            if ( (GrobidProperties.getInstance().getConsolidationService() != GrobidConsolidationService.CROSSREF) ||
                 (StringUtils.isBlank(rawCitation) && StringUtils.isBlank(doi)) )
                arguments.put("query.author", aut);
        }
        if (StringUtils.isNotBlank(title)) {
            // call based on partial metadata
            if (arguments == null)
                arguments = new HashMap<String,String>();
            if ( (GrobidProperties.getInstance().getConsolidationService() != GrobidConsolidationService.CROSSREF) ||
                (StringUtils.isBlank(rawCitation) && StringUtils.isBlank(doi)) )
                arguments.put("query.title", title);
        }
        if (StringUtils.isNotBlank(journalTitle)) {
            // call based on partial metadata
            if (GrobidProperties.getInstance().getConsolidationService() != GrobidConsolidationService.CROSSREF) {
>>>>>>> beebd9a6
                if (arguments == null)
                    arguments = new HashMap<String, String>();
                if ((GrobidProperties.getInstance().getConsolidationService() != GrobidConsolidationService.CROSSREF) ||
                        StringUtils.isBlank(doi))
                    arguments.put("query.bibliographic", rawCitation);
                //arguments.put("query", rawCitation);
            }
            if (StringUtils.isNotBlank(aut)) {
                // call based on partial metadata
                if (arguments == null)
                    arguments = new HashMap<String, String>();
                if ((GrobidProperties.getInstance().getConsolidationService() != GrobidConsolidationService.CROSSREF) ||
                        (StringUtils.isBlank(rawCitation) && StringUtils.isBlank(doi)))
                    arguments.put("query.author", aut);
            }
            if (StringUtils.isNotBlank(title)) {
                // call based on partial metadata
                if (arguments == null)
                    arguments = new HashMap<String, String>();
                if ((GrobidProperties.getInstance().getConsolidationService() != GrobidConsolidationService.CROSSREF) ||
                        (StringUtils.isBlank(rawCitation) && StringUtils.isBlank(doi)))
                    arguments.put("query.title", title);
            }
            if (StringUtils.isNotBlank(journalTitle)) {
                // call based on partial metadata
                if (GrobidProperties.getInstance().getConsolidationService() != GrobidConsolidationService.CROSSREF) {
                    if (arguments == null)
                        arguments = new HashMap<String, String>();
                    arguments.put("query.container-title", journalTitle);
                }
            }
            if (StringUtils.isNotBlank(volume)) {
                // call based on partial metadata
                if (GrobidProperties.getInstance().getConsolidationService() != GrobidConsolidationService.CROSSREF) {
                    if (arguments == null)
                        arguments = new HashMap<String, String>();
                    arguments.put("volume", volume);
                }
            }
            if (StringUtils.isNotBlank(firstPage)) {
                // call based on partial metadata
                if (GrobidProperties.getInstance().getConsolidationService() != GrobidConsolidationService.CROSSREF) {
                    if (arguments == null)
                        arguments = new HashMap<String, String>();
                    arguments.put("firstPage", firstPage);
                }
            }
        }
        if (arguments == null || arguments.size() == 0) {
            return null;
        }

        if (GrobidProperties.getInstance().getConsolidationService() == GrobidConsolidationService.CROSSREF) {
            if (StringUtils.isBlank(doi) && StringUtils.isBlank(rawCitation) &&
                 (StringUtils.isBlank(aut) || StringUtils.isBlank(title)) ) {
                // there's not enough information for a crossref request, which might always return a result
                return null;
            }
        }

        if (GrobidProperties.getInstance().getConsolidationService() == GrobidConsolidationService.CROSSREF) {
            arguments.put("rows", "1"); // we just request the top-one result
        } else if (GrobidProperties.getInstance().getConsolidationService() == GrobidConsolidationService.GLUTTON) {
            if (StringUtils.isNotBlank(doi))
                arguments.put("postValidate", "false");
            // GROBID has already parsed the reference, so no need to redo this in glutton
            arguments.put("parseReference", "false");
        }

        final boolean doiQuery;
        try {
            //CrossrefRequestListener<BiblioItem> requestListener = new CrossrefRequestListener<BiblioItem>();
            if (cntManager != null) {
                cntManager.i(ConsolidationCounters.CONSOLIDATION);
            }

            if ( StringUtils.isNotBlank(doi) && (cntManager != null) ) {
                cntManager.i(ConsolidationCounters.CONSOLIDATION_PER_DOI);
                doiQuery = true;
            } else {
                doiQuery = false;
            }

            client.pushRequest("works", arguments, workDeserializer, threadId, new CrossrefRequestListener<BiblioItem>(0) {

                @Override
                public void onSuccess(List<BiblioItem> res) {
                    if ((res != null) && (res.size() > 0) ) {
                        // we need here to post-check that the found item corresponds
                        // correctly to the one requested in order to avoid false positive
                        for(BiblioItem oneRes : res) {
                            /* 
                              Glutton integrates its own post-validation, so we can skip post-validation in GROBID when it is used as 
                              consolidation service - except in specific case where the DOI is failing and the consolidation is based on 
                              extracted title and author.  

                              In case of crossref REST API, for single bib. ref. consolidation (this case comes only for header extraction), 
                              having an extracted DOI matching is considered safe enough, and we don't require further post-validation.

                              For all the other case of matching with CrossRef, we require a post-validation. 
                            */
                            if (
                                ( (GrobidProperties.getInstance().getConsolidationService() == GrobidConsolidationService.GLUTTON) &&
                                    !doiQuery
                                )
                                ||
                                ( (GrobidProperties.getInstance().getConsolidationService() == GrobidConsolidationService.GLUTTON) &&
                                    StringUtils.isNotBlank(oneRes.getDOI()) &&
                                    doi.equals(oneRes.getDOI())
                                )
                                ||
                                ( (GrobidProperties.getInstance().getConsolidationService() == GrobidConsolidationService.CROSSREF) &&
                                  (doiQuery) )
                                ||
                                postValidation(bib, oneRes)) {
                                results.add(oneRes);
                                if (cntManager != null) {
                                    cntManager.i(ConsolidationCounters.CONSOLIDATION_SUCCESS);
                                    if (doiQuery)
                                        cntManager.i(ConsolidationCounters.CONSOLIDATION_PER_DOI_SUCCESS);
                                }
                                break;
                            }
                        }
                    }
                }

                @Override
                public void onError(int status, String message, Exception exception) {
                    LOGGER.info("Consolidation service returns error ("+status+") : "+message, exception);
                }
            });
        } catch(Exception e) {
            LOGGER.info("Consolidation error - ", e);
        }

        client.finish(threadId);
        if (results.size() == 0)
            return null;
        else
            return results.get(0);
    }


    /**
     * Try tp consolidate a list of bibliographical objects in one operation with consolidation services
     */
    public Map<Integer,BiblioItem> consolidate(List<BibDataSet> biblios) {
        if (CollectionUtils.isEmpty(biblios))
            return null;
        final Map<Integer,BiblioItem> results = new HashMap<Integer,BiblioItem>();
        // init the results
        int n = 0;
        for(n=0; n<biblios.size(); n++) {
            results.put(Integer.valueOf(n), null);
        }
        n = 0;
        long threadId = Thread.currentThread().getId();
        for(BibDataSet bibDataSet : biblios) {
            final BiblioItem theBiblio = bibDataSet.getResBib();

            if (cntManager != null)
                cntManager.i(ConsolidationCounters.TOTAL_BIB_REF);

            // first we get the exploitable metadata
            String doi = theBiblio.getDOI();
            if (StringUtils.isNotBlank(doi)) {
                doi = BiblioItem.cleanDOI(doi);
            }
            String aut = theBiblio.getFirstAuthorSurname();
            String title = theBiblio.getTitle();
            String journalTitle = theBiblio.getJournal();

            // and the row string
            String rawCitation = bibDataSet.getRawBib();

            Map<String, String> arguments = null;

            String volume = theBiblio.getVolume();
            if (StringUtils.isBlank(volume))
                volume = theBiblio.getVolumeBlock();

            String firstPage = null;
            String pageRange = theBiblio.getPageRange();
            int beginPage = theBiblio.getBeginPage();
            if (beginPage != -1) {
                firstPage = "" + beginPage;
            } else if (pageRange != null) {
                StringTokenizer st = new StringTokenizer(pageRange, "--");
                if (st.countTokens() == 2) {
                    firstPage = st.nextToken();
                } else if (st.countTokens() == 1)
                    firstPage = pageRange;
            }

            /*if (aut != null) {
                aut = TextUtilities.removeAccents(aut);
            }
            if (title != null) {
                title = TextUtilities.removeAccents(title);
            }
            if (journalTitle != null) {
                journalTitle = TextUtilities.removeAccents(journalTitle);
            }*/

            if (StringUtils.isNotBlank(doi)) {
                // call based on the identified DOI
                arguments = new HashMap<String,String>();
                arguments.put("doi", doi);
            }
            if (StringUtils.isNotBlank(rawCitation)) {
                // call with full raw string
                if (arguments == null)
                    arguments = new HashMap<String,String>();
                if ( (GrobidProperties.getInstance().getConsolidationService() != GrobidConsolidationService.CROSSREF) ||
                     StringUtils.isBlank(doi) )
                    arguments.put("query.bibliographic", rawCitation);
            }
            if (StringUtils.isNotBlank(title)) {
                // call based on partial metadata
                if (arguments == null)
                    arguments = new HashMap<String,String>();
                if ( (GrobidProperties.getInstance().getConsolidationService() != GrobidConsolidationService.CROSSREF) ||
                     (StringUtils.isBlank(rawCitation) && StringUtils.isBlank(doi)) )
                    arguments.put("query.title", title);
            }
            if (StringUtils.isNotBlank(aut)) {
                // call based on partial metadata
                if (arguments == null)
                    arguments = new HashMap<String,String>();
                if ( (GrobidProperties.getInstance().getConsolidationService() != GrobidConsolidationService.CROSSREF) ||
                     (StringUtils.isBlank(rawCitation) && StringUtils.isBlank(doi)) )
                    arguments.put("query.author", aut);
            }
            if (StringUtils.isNotBlank(journalTitle)) {
                // call based on partial metadata
                if (GrobidProperties.getInstance().getConsolidationService() != GrobidConsolidationService.CROSSREF) {
                    if (arguments == null)
                        arguments = new HashMap<String,String>();
                    arguments.put("query.container-title", journalTitle);
                }
            }
            if (StringUtils.isNotBlank(volume)) {
                // call based on partial metadata
                if (GrobidProperties.getInstance().getConsolidationService() != GrobidConsolidationService.CROSSREF) {
                    if (arguments == null)
                        arguments = new HashMap<String,String>();
                    arguments.put("volume", volume);
                }
            }
            if (StringUtils.isNotBlank(firstPage)) {
                // call based on partial metadata
                if (GrobidProperties.getInstance().getConsolidationService() != GrobidConsolidationService.CROSSREF) {
                    if (arguments == null)
                        arguments = new HashMap<String,String>();
                    arguments.put("firstPage", firstPage);
                }
            }

            if (arguments == null || arguments.size() == 0) {
                n++;
                continue;
            }

            if (GrobidProperties.getInstance().getConsolidationService() == GrobidConsolidationService.CROSSREF) {
                if (StringUtils.isBlank(doi) && StringUtils.isBlank(rawCitation) &&
                     (StringUtils.isBlank(aut) || StringUtils.isBlank(title)) ) {
                    // there's not enough information for a crossref request, which might always return a result
                    n++;
                    continue;
                }
            }

            if (GrobidProperties.getInstance().getConsolidationService() == GrobidConsolidationService.CROSSREF)
                arguments.put("rows", "1"); // we just request the top-one result
            else if (GrobidProperties.getInstance().getConsolidationService() == GrobidConsolidationService.GLUTTON) {
                // grobid is doing its own post-validation right now
                //arguments.put("postValidate", "false");
                // GROBID has already parsed the reference, so no need to redo this in glutton
                arguments.put("parseReference", "false");
            }

            final boolean doiQuery;
            try {
                //CrossrefRequestListener<BiblioItem> requestListener = new CrossrefRequestListener<BiblioItem>();
                if (cntManager != null) {
                    cntManager.i(ConsolidationCounters.CONSOLIDATION);
                }

                if ( StringUtils.isNotBlank(doi) && (cntManager != null) ) {
                    cntManager.i(ConsolidationCounters.CONSOLIDATION_PER_DOI);
                    doiQuery = true;
                } else {
                    doiQuery = false;
                }

                client.<BiblioItem>pushRequest("works", arguments, workDeserializer, threadId, new CrossrefRequestListener<BiblioItem>(n) {

                    @Override
                    public void onSuccess(List<BiblioItem> res) {
                        if ((res != null) && (res.size() > 0) ) {
                            // we need here to post-check that the found item corresponds
                            // correctly to the one requested in order to avoid false positive
                            for(BiblioItem oneRes : res) {
                                if ((GrobidProperties.getInstance().getConsolidationService() == GrobidConsolidationService.GLUTTON) ||
                                    postValidation(theBiblio, oneRes)) {
                                    results.put(Integer.valueOf(getRank()), oneRes);
                                    if (cntManager != null) {
                                        cntManager.i(ConsolidationCounters.CONSOLIDATION_SUCCESS);
                                        if (doiQuery)
                                            cntManager.i(ConsolidationCounters.CONSOLIDATION_PER_DOI_SUCCESS);
                                    }
                                    break;
                                }
                            }
                        }
                    }

                    @Override
                    public void onError(int status, String message, Exception exception) {
                        LOGGER.info("Consolidation service returns error ("+status+") : "+message);
                    }
                });
            } catch(Exception e) {
                LOGGER.info("Consolidation error - ", e);
            }
            n++;
        }
        client.finish(threadId);

        return results;
    }

    /**
     * Try to consolidate some uncertain bibliographical data with crossref REST API service based on
     * the DOI if it is around
     *
     * @param biblio the Biblio item to be consolidated
     * @param bib2   the list of biblio items found as consolidations
     * @return Returns a boolean indicating if at least one bibliographical object
     * has been retrieved.
     */
    /*public boolean consolidateCrossrefGetByDOI(BiblioItem biblio, List<BiblioItem> bib2) throws Exception {
        boolean result = false;
        String doi = biblio.getDOI();

        if (bib2 == null)
            return false;

        if (StringUtils.isNotBlank(doi)) {
            // some cleaning of the doi
            doi = cleanDoi(doi);
            Map<String, String> arguments = new HashMap<String,String>();
            arguments.put("doi", doi);

            long threadId = Thread.currentThread().getId();
            CrossrefRequestListener<BiblioItem> requestListener = new CrossrefRequestListener<BiblioItem>();
            client.<BiblioItem>pushRequest("works", arguments, workDeserializer, threadId, requestListener);
            if (cntManager != null)
                cntManager.i(ConsolidationCounters.CONSOLIDATION_PER_DOI);

            synchronized (requestListener) {
                try {
                    requestListener.wait(5000); // timeout after 5 seconds
                } catch (InterruptedException e) {
                    LOGGER.warn("Timeout error - " + ExceptionUtils.getStackTrace(e));
                }
            }
            
            CrossrefRequestListener.Response<BiblioItem> response = requestListener.getResponse();
            
            if (response == null)
                LOGGER.warn("No response ! Maybe timeout.");
            
            else if (response.hasError() || !response.hasResults())
                LOGGER.warn("Consolidation service returns error ("+response.status+") : "+response.errorMessage);
            
            else { // success
                LOGGER.info("Success request "+ doi);
                if (cntManager != null)
                    cntManager.i(ConsolidationCounters.CONSOLIDATION_PER_DOI_SUCCESS);
                for (BiblioItem bib : response.results) {
                    bib2.add(bib);
                    result = true;
                }
            }
        }
        return result;
    }*/

    /**
     * Try to consolidate some uncertain bibliographical data with crossref web service based on
     * title and first author.
     *
     * @param biblio     the biblio item to be consolidated
     * @param biblioList the list of biblio items found as consolidations
     * @return Returns a boolean indicating whether at least one bibliographical object has been retrieved.
     */
    /*public boolean consolidateCrossrefGetByAuthorTitle(String aut, String title,
                                                       final BiblioItem biblio, final List<BiblioItem> bib2) throws Exception {
        boolean result = false;

        if (bib2 == null)
            return false;
        int originalSize = bib2.size();

        // conservative check
        if (StringUtils.isNotBlank(title) && StringUtils.isNotBlank(aut)) {
            
            Map<String, String> arguments = new HashMap<String,String>();
            arguments.put("query.title", title);
            arguments.put("query.author", aut);
            arguments.put("rows", "1"); // we just request the top-one result
            
            long threadId = Thread.currentThread().getId();
            CrossrefRequestListener<BiblioItem> requestListener = new CrossrefRequestListener<BiblioItem>();
            if (cntManager != null) 
                cntManager.i(ConsolidationCounters.CONSOLIDATION);
            client.<BiblioItem>pushRequest("works", arguments, workDeserializer, threadId, new CrossrefRequestListener<BiblioItem>() {
                
                @Override
                public void onSuccess(List<BiblioItem> res) {
                    //System.out.println("size of results: " + res.size());
                    if ((res != null) && (res.size() > 0) ) {
                        // we need here to post-check that the found item corresponds
                        // correctly to the one requested in order to avoid false positive
                        for(BiblioItem oneRes : res) {
                            if (postValidation(biblio, oneRes)) {
                                if (cntManager != null) 
                                    cntManager.i(ConsolidationCounters.CONSOLIDATION_SUCCESS);
                                bib2.add(oneRes);
                            }
                        }
                    }
                }

                @Override
                public void onError(int status, String message, Exception exception) {
                    LOGGER.warn("Consolidation service returns error ("+status+") : "+message);
                }
            });

        }
        if (bib2.size() > originalSize)
            return true;
        else
            return false;
    }*/

    /**
     * The new public CrossRef API is a search API, and thus returns
     * many false positives. It is necessary to validate return results
     * against the (incomplete) source bibliographic item to block
     * inconsistent results.
     */
    private boolean postValidation(BiblioItem source, BiblioItem result) {
        boolean valid = true;

        // check main metadata available in source with fuzzy matching
        /*if (!StringUtils.isBlank(source.getTitle()) && !StringUtils.isBlank(source.getTitle())) {
//System.out.println(source.getTitle() + " / " + result.getTitle() + " = " + ratcliffObershelpDistance(source.getTitle(), result.getTitle(), false));      
            if (ratcliffObershelpDistance(source.getTitle(), result.getTitle(), false) < 0.8)
                return false;
        }*/

        if (!StringUtils.isBlank(source.getFirstAuthorSurname()) &&
            !StringUtils.isBlank(result.getFirstAuthorSurname())) {
//System.out.println(source.getFirstAuthorSurname() + " / " + result.getFirstAuthorSurname() + " = " + 
//    ratcliffObershelpDistance(source.getFirstAuthorSurname(), result.getFirstAuthorSurname(), false)); 
            if (ratcliffObershelpDistance(source.getFirstAuthorSurname(),result.getFirstAuthorSurname(), false) < 0.8)
                return false;
        }

        /*if (!StringUtils.isBlank(source.getPublicationDate()) && 
            !StringUtils.isBlank(result.getPublicationDate())) {
            if (!source.getPublicationDate().equals(result.getPublicationDate()))
                valid = false;
        }*/

        return valid;
    }

    private double ratcliffObershelpDistance(String string1, String string2, boolean caseDependent) {
        if ( StringUtils.isBlank(string1) || StringUtils.isBlank(string2) )
            return 0.0;
        Double similarity = 0.0;
        if (!caseDependent) {
            string1 = string1.toLowerCase();
            string2 = string2.toLowerCase();
        }
        if (string1.equals(string2)) {
            similarity = 1.0;
        }
        
        if ( isNotEmpty(string1) && isNotEmpty(string2) ) {
            Option<Object> similarityObject =
                RatcliffObershelpMetric.compare(string1, string2);
            if (similarityObject.isDefined()) {
                similarity = (Double) similarityObject.get();
            }
        }

        return similarity;
    }

}<|MERGE_RESOLUTION|>--- conflicted
+++ resolved
@@ -112,13 +112,8 @@
      * Try to consolidate one bibliographical object with crossref metadata lookup web services based on
      * core metadata
      */
-<<<<<<< HEAD
     public BiblioItem consolidate(BiblioItem bib, String rawCitation, int consolidate) throws Exception {
-        final List<BiblioItem> results = new ArrayList<BiblioItem>();
-=======
-    public BiblioItem consolidate(BiblioItem bib, String rawCitation) throws Exception {
         final List<BiblioItem> results = new ArrayList<>();
->>>>>>> beebd9a6
 
         String theDOI = bib.getDOI();
         if (StringUtils.isNotBlank(theDOI)) {
@@ -164,64 +159,31 @@
             // call based on the identified DOI
             arguments = new HashMap<String,String>();
             arguments.put("doi", doi);
-<<<<<<< HEAD
-        }
-        //use only doi for consolidation
-        if(consolidate != 3) {
+        }
+        if(consolidate!= 3){
             if (StringUtils.isNotBlank(rawCitation)) {
                 // call with full raw string
-=======
-        }
-        if (StringUtils.isNotBlank(rawCitation)) {
-            // call with full raw string
-            if (arguments == null)
-                arguments = new HashMap<String,String>();
-            if ( (GrobidProperties.getInstance().getConsolidationService() != GrobidConsolidationService.CROSSREF) ||
-                     StringUtils.isBlank(doi) )
-                arguments.put("query.bibliographic", rawCitation);
-            //arguments.put("query", rawCitation);
-        }
-        if (StringUtils.isNotBlank(aut)) {
-            // call based on partial metadata
-            if (arguments == null)
-                arguments = new HashMap<String,String>();
-            if ( (GrobidProperties.getInstance().getConsolidationService() != GrobidConsolidationService.CROSSREF) ||
-                 (StringUtils.isBlank(rawCitation) && StringUtils.isBlank(doi)) )
-                arguments.put("query.author", aut);
-        }
-        if (StringUtils.isNotBlank(title)) {
-            // call based on partial metadata
-            if (arguments == null)
-                arguments = new HashMap<String,String>();
-            if ( (GrobidProperties.getInstance().getConsolidationService() != GrobidConsolidationService.CROSSREF) ||
-                (StringUtils.isBlank(rawCitation) && StringUtils.isBlank(doi)) )
-                arguments.put("query.title", title);
-        }
-        if (StringUtils.isNotBlank(journalTitle)) {
-            // call based on partial metadata
-            if (GrobidProperties.getInstance().getConsolidationService() != GrobidConsolidationService.CROSSREF) {
->>>>>>> beebd9a6
                 if (arguments == null)
-                    arguments = new HashMap<String, String>();
-                if ((GrobidProperties.getInstance().getConsolidationService() != GrobidConsolidationService.CROSSREF) ||
-                        StringUtils.isBlank(doi))
+                    arguments = new HashMap<String,String>();
+                if ( (GrobidProperties.getInstance().getConsolidationService() != GrobidConsolidationService.CROSSREF) ||
+                        StringUtils.isBlank(doi) )
                     arguments.put("query.bibliographic", rawCitation);
                 //arguments.put("query", rawCitation);
             }
             if (StringUtils.isNotBlank(aut)) {
                 // call based on partial metadata
                 if (arguments == null)
-                    arguments = new HashMap<String, String>();
-                if ((GrobidProperties.getInstance().getConsolidationService() != GrobidConsolidationService.CROSSREF) ||
-                        (StringUtils.isBlank(rawCitation) && StringUtils.isBlank(doi)))
+                    arguments = new HashMap<String,String>();
+                if ( (GrobidProperties.getInstance().getConsolidationService() != GrobidConsolidationService.CROSSREF) ||
+                    (StringUtils.isBlank(rawCitation) && StringUtils.isBlank(doi)) )
                     arguments.put("query.author", aut);
             }
             if (StringUtils.isNotBlank(title)) {
                 // call based on partial metadata
                 if (arguments == null)
-                    arguments = new HashMap<String, String>();
-                if ((GrobidProperties.getInstance().getConsolidationService() != GrobidConsolidationService.CROSSREF) ||
-                        (StringUtils.isBlank(rawCitation) && StringUtils.isBlank(doi)))
+                    arguments = new HashMap<String,String>();
+                if ( (GrobidProperties.getInstance().getConsolidationService() != GrobidConsolidationService.CROSSREF) ||
+                    (StringUtils.isBlank(rawCitation) && StringUtils.isBlank(doi)) )
                     arguments.put("query.title", title);
             }
             if (StringUtils.isNotBlank(journalTitle)) {
@@ -229,23 +191,50 @@
                 if (GrobidProperties.getInstance().getConsolidationService() != GrobidConsolidationService.CROSSREF) {
                     if (arguments == null)
                         arguments = new HashMap<String, String>();
-                    arguments.put("query.container-title", journalTitle);
-                }
-            }
-            if (StringUtils.isNotBlank(volume)) {
-                // call based on partial metadata
-                if (GrobidProperties.getInstance().getConsolidationService() != GrobidConsolidationService.CROSSREF) {
+                    if ((GrobidProperties.getInstance().getConsolidationService() != GrobidConsolidationService.CROSSREF) ||
+                            StringUtils.isBlank(doi))
+                        arguments.put("query.bibliographic", rawCitation);
+                    //arguments.put("query", rawCitation);
+                }
+                if (StringUtils.isNotBlank(aut)) {
+                    // call based on partial metadata
                     if (arguments == null)
                         arguments = new HashMap<String, String>();
-                    arguments.put("volume", volume);
-                }
-            }
-            if (StringUtils.isNotBlank(firstPage)) {
-                // call based on partial metadata
-                if (GrobidProperties.getInstance().getConsolidationService() != GrobidConsolidationService.CROSSREF) {
+                    if ((GrobidProperties.getInstance().getConsolidationService() != GrobidConsolidationService.CROSSREF) ||
+                            (StringUtils.isBlank(rawCitation) && StringUtils.isBlank(doi)))
+                        arguments.put("query.author", aut);
+                }
+                if (StringUtils.isNotBlank(title)) {
+                    // call based on partial metadata
                     if (arguments == null)
                         arguments = new HashMap<String, String>();
-                    arguments.put("firstPage", firstPage);
+                    if ((GrobidProperties.getInstance().getConsolidationService() != GrobidConsolidationService.CROSSREF) ||
+                            (StringUtils.isBlank(rawCitation) && StringUtils.isBlank(doi)))
+                        arguments.put("query.title", title);
+                }
+                if (StringUtils.isNotBlank(journalTitle)) {
+                    // call based on partial metadata
+                    if (GrobidProperties.getInstance().getConsolidationService() != GrobidConsolidationService.CROSSREF) {
+                        if (arguments == null)
+                            arguments = new HashMap<String, String>();
+                        arguments.put("query.container-title", journalTitle);
+                    }
+                }
+                if (StringUtils.isNotBlank(volume)) {
+                    // call based on partial metadata
+                    if (GrobidProperties.getInstance().getConsolidationService() != GrobidConsolidationService.CROSSREF) {
+                        if (arguments == null)
+                            arguments = new HashMap<String, String>();
+                        arguments.put("volume", volume);
+                    }
+                }
+                if (StringUtils.isNotBlank(firstPage)) {
+                    // call based on partial metadata
+                    if (GrobidProperties.getInstance().getConsolidationService() != GrobidConsolidationService.CROSSREF) {
+                        if (arguments == null)
+                            arguments = new HashMap<String, String>();
+                        arguments.put("firstPage", firstPage);
+                    }
                 }
             }
         }
