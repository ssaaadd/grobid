package org.grobid.trainer.sax;

import org.xml.sax.Attributes;
import org.xml.sax.SAXException;
import org.xml.sax.helpers.DefaultHandler;

import java.util.Arrays;
import java.util.List;
import java.util.ArrayList;
import java.util.StringTokenizer;

import org.slf4j.Logger;
import org.slf4j.LoggerFactory;

import static org.grobid.core.engines.label.TaggingLabels.AVAILABILITY_LABEL;

/**
 * SAX parser for the TEI format for the training data for the segmentation model.
 * Normally all training data should be in this unique format.
 * The segmentation of tokens must be identical as the one from pdf2xml files so that
 * training and online input tokens are aligned.
 *
 * @author Patrice Lopez
 */
public class TEISegmentationSaxParser extends DefaultHandler {

  	/* TEI -> label mapping (10 labels for this model)
 		cover page (<cover>): titlePage (optionally under front), 
		document header (<header>): front, 
		page footer (<footnote>): note type footnote, 
		page header (<headnote>): note type headnote, 
        margin note (<marginnote>): note type margin, 
		document body (<body>): body, 
		bibliographical section (<references>): listbibl, 
		page number (<page>): page,
		? each bibliographical references in the biblio section (<ref>): bibl 
		annexes (<annex>): div type="annex" (optionally under back)
<<<<<<< HEAD
		data availability (<availability>): div type="availability"
		acknowledgement (<acknowledgement>): div type="acknowledgement" (optionally under back)
=======
		acknowledgement (<acknowledgement>): div type="acknowledgement" (optionally under back),
		line number (<linenumber>): note type line_number
>>>>>>> 08539af9
 	*/

    private static final Logger logger = LoggerFactory.getLogger(TEISegmentationSaxParser.class);

    private StringBuffer accumulator = null; // current accumulated text

    private String output = null;
    //private Stack<String> currentTags = null;
	private String currentTag = null;
	private String upperQname = null;
	private String upperTag = null;
    private List<String> labeled = null; // store line by line the labeled data

    public TEISegmentationSaxParser() {
        labeled = new ArrayList<String>();
        //currentTags = new Stack<String>();
        accumulator = new StringBuffer();
    }

    public void characters(char[] buffer, int start, int length) {
        accumulator.append(buffer, start, length);
    }

    public String getText() {
        if (accumulator != null) {
            //System.out.println(accumulator.toString().trim());
            return accumulator.toString().trim();
        } else {
            return null;
        }
    }

    public List<String> getLabeledResult() {
        return labeled;
    }

    public void endElement(java.lang.String uri,
                           java.lang.String localName,
                           java.lang.String qName) throws SAXException {
        if ((!qName.equals("lb")) && (!qName.equals("pb") )) {
            writeData(qName, currentTag);
        }
		if (qName.equals("body") || 
			qName.equals("cover") || 
			qName.equals("front") || 
			qName.equals("div") ||
            qName.equals("toc") || 
            qName.equals("other") ||
			qName.equals("listBibl")) {
			currentTag = null;
			upperTag = null;
		}
		else if (qName.equals("note") || 
				 qName.equals("page") || 
				 qName.equals("pages") || 
				 qName.equals("titlePage") ) {
			currentTag = upperTag;
		}
    }

    public void startElement(String namespaceURI,
                             String localName,
                             String qName,
                             Attributes atts)
            throws SAXException {
        if (qName.equals("lb")) {
            accumulator.append(" +L+ ");
        } else if (qName.equals("pb")) {
            accumulator.append(" +PAGE+ ");
        } else if (qName.equals("space")) {
            accumulator.append(" ");
        } else {
            // we have to write first what has been accumulated yet with the upper-level tag
            String text = getText();
            if (text != null) {
                if (text.length() > 0) {
                    writeData(upperQname, upperTag);
                }
            }
            //accumulator.setLength(0);

            if (qName.equals("front")) {
                //currentTags.push("<header>");
				currentTag = "<header>";
				upperTag = currentTag;
				upperQname = "front";
            } else if (qName.equals("body")) {
	                //currentTags.push("<other>");
				currentTag = "<body>";
				upperTag = currentTag;
				upperQname = "body";
	        } else if (qName.equals("titlePage")) {
                //currentTags.push("<other>");
				currentTag = "<cover>";
				//upperTag = currentTag;
				//upperQname = "titlePage";
            } else if (qName.equals("other")) {
                //currentTags.push("<other>");
				currentTag = "<other>";
            } else if (qName.equals("toc")) {
                // normally valid table of content mark-up should be <div type="toc>", not tag <toc>
                //currentTags.push("<other>");
                currentTag = "<toc>";
                upperTag = currentTag;
                upperQname = "div";
            } else if (qName.equals("note")) {
                int length = atts.getLength();

                // Process each attribute
                for (int i = 0; i < length; i++) {
                    // Get names and values for each attribute
                    String name = atts.getQName(i);
                    String value = atts.getValue(i);

                    if (name != null) {
	                    if (name.equals("place")) {
		                    if (value.equals("footnote") || value.equals("foot") ) {
			                    currentTag = "<footnote>";
		                    } else if (value.equals("headnote") || value.equals("head") ) {
			                    currentTag = "<headnote>";
		                    } else if (value.equals("margin")) {
			                    currentTag = "<marginnote>";
		                    } else {
			                    logger.error("Invalid attribute value for element note: " + name + "=" + value);
		                    }
                    	} else if (name.equals("type")) {
		                    if (value.equals("line_number")) {
			                    currentTag = "<linenumber>";
		                    } else {
			                    logger.error("Invalid attribute value for element note: " + name + "=" + value);
		                    }
	                    } else {
                            logger.error("Invalid attribute name for element note: " + name);
                        }
                    }
                }
            } 
			else if (qName.equals("div")) {
                int length = atts.getLength();

                // Process each attribute
                for (int i = 0; i < length; i++) {
                    // Get names and values for each attribute
                    String name = atts.getQName(i);
                    String value = atts.getValue(i);

                    if (name != null) {
                        if (name.equals("type")) {
                            if (value.equals("annex")) {
								currentTag = "<annex>";
								upperTag = currentTag;
								upperQname = "div";
                            } else if (value.equals("funding")) {
                                currentTag = "<funding>";
                                upperTag = currentTag;
                                upperQname = "div";
                            } else if (Arrays.asList("availability", "data_availability", "data-availability").contains(value)) {
                                currentTag = AVAILABILITY_LABEL;
                                upperTag = currentTag;
                                upperQname = "div";
                            } else if (value.equals("acknowledgement") || value.equals("acknowledgements") || value.equals("acknowledgment")
                                || value.equals("acknowledgments")) {
								currentTag = "<acknowledgement>";
								upperTag = currentTag;
								upperQname = "div";
                            } else if (value.equals("toc")) {
                                currentTag = "<toc>";
                                upperTag = currentTag;
                                upperQname = "div";
                            } else {
                                logger.error("Invalid attribute value for element div: " + name + "=" + value);
                            }
                        } else {
                            logger.error("Invalid attribute name for element div: " + name);
                        }
                    }
                }
            }
			else if (qName.equals("page") || qName.equals("pages")) {
				currentTag = "<page>";
            }
			else if (qName.equals("listBibl")) {
				currentTag = "<references>";
				upperTag = currentTag;
				upperQname = "listBibl";
            } else if (qName.equals("text")) {
                currentTag = "<other>";
                upperTag = null;
                upperQname = null;
            } /*else {
                logger.error("Invalid element name: " + qName + " - it will be mapped to the label <other>");
                currentTag = "<other>";
            }*/
        }
    }

    private void writeData(String qName, String surfaceTag) {
        if (qName == null) {
            qName = "other";
            surfaceTag = "<other>";
        }
        if ((qName.equals("front")) || (qName.equals("titlePage")) || (qName.equals("note")) ||
                (qName.equals("page")) || (qName.equals("pages")) || (qName.equals("body")) ||
                (qName.equals("listBibl")) || (qName.equals("div")) ||
                (qName.equals("other")) || (qName.equals("toc")) 
                ) {
            String text = getText();
            text = text.replace("\n", " ");
            text = text.replace("\r", " ");
            text = text.replace("  ", " ");
			boolean begin = true;
//System.out.println(text);	
            // we segment the text line by line first
            //StringTokenizer st = new StringTokenizer(text, "\n", true);
			String[] tokens = text.split("\\+L\\+");
			//while (st.hasMoreTokens()) {
			boolean page = false;
			for(int p=0; p<tokens.length; p++) {	
				//String line = st.nextToken().trim();
				String line = tokens[p].trim();
				if (line.length() == 0) 
                    continue;
                if (line.equals("\n") || line.equals("\r"))
					continue;
				if (line.indexOf("+PAGE+") != -1) {
                    // page break should be a distinct feature
                    //labeled.add("@newpage\n");
					line = line.replace("+PAGE+", "");
					page = true;
                } 
				
				//StringTokenizer st = new StringTokenizer(line, " \t");
                StringTokenizer st = new StringTokenizer(line, " \t\f\u00A0");
				if (!st.hasMoreTokens()) 
					continue;
				String tok = st.nextToken();

                /*StringTokenizer st = new StringTokenizer(line, TextUtilities.delimiters, true);
                if (!st.hasMoreTokens()) 
                    continue;
                String tok = st.nextToken().trim();*/

	            if (tok.length() == 0) 
                    continue;

                if (surfaceTag == null) {
                    // this token belongs to a chunk to ignored
                    //System.out.println("\twarning: surfaceTag is null for token '"+tok+"' - it will be tagged with label <other>");
                    surfaceTag = "<other>";
                }

	        	if (begin && (!surfaceTag.equals("<other>"))) {
	        		labeled.add(tok + " I-" + surfaceTag + "\n");
	  			  	begin = false;
	         	} else {
	           	 	labeled.add(tok + " " + surfaceTag + "\n");
	            }
				if (page) {
					//labeled.add("@newpage\n");
					page = false;
				}
							//}
			}
            accumulator.setLength(0);
        }
    }

}<|MERGE_RESOLUTION|>--- conflicted
+++ resolved
@@ -1,18 +1,17 @@
 package org.grobid.trainer.sax;
 
+import org.grobid.core.utilities.TextUtilities;
 import org.xml.sax.Attributes;
 import org.xml.sax.SAXException;
 import org.xml.sax.helpers.DefaultHandler;
 
-import java.util.Arrays;
 import java.util.List;
 import java.util.ArrayList;
+import java.util.Stack;
 import java.util.StringTokenizer;
 
 import org.slf4j.Logger;
 import org.slf4j.LoggerFactory;
-
-import static org.grobid.core.engines.label.TaggingLabels.AVAILABILITY_LABEL;
 
 /**
  * SAX parser for the TEI format for the training data for the segmentation model.
@@ -24,7 +23,7 @@
  */
 public class TEISegmentationSaxParser extends DefaultHandler {
 
-  	/* TEI -> label mapping (10 labels for this model)
+  	/* TEI -> label mapping (9 labels for this model) 
  		cover page (<cover>): titlePage (optionally under front), 
 		document header (<header>): front, 
 		page footer (<footnote>): note type footnote, 
@@ -35,13 +34,8 @@
 		page number (<page>): page,
 		? each bibliographical references in the biblio section (<ref>): bibl 
 		annexes (<annex>): div type="annex" (optionally under back)
-<<<<<<< HEAD
-		data availability (<availability>): div type="availability"
-		acknowledgement (<acknowledgement>): div type="acknowledgement" (optionally under back)
-=======
 		acknowledgement (<acknowledgement>): div type="acknowledgement" (optionally under back),
 		line number (<linenumber>): note type line_number
->>>>>>> 08539af9
  	*/
 
     private static final Logger logger = LoggerFactory.getLogger(TEISegmentationSaxParser.class);
@@ -89,7 +83,7 @@
 			qName.equals("front") || 
 			qName.equals("div") ||
             qName.equals("toc") || 
-            qName.equals("other") ||
+            qName.equals("other") || 
 			qName.equals("listBibl")) {
 			currentTag = null;
 			upperTag = null;
@@ -194,15 +188,8 @@
 								currentTag = "<annex>";
 								upperTag = currentTag;
 								upperQname = "div";
-                            } else if (value.equals("funding")) {
-                                currentTag = "<funding>";
-                                upperTag = currentTag;
-                                upperQname = "div";
-                            } else if (Arrays.asList("availability", "data_availability", "data-availability").contains(value)) {
-                                currentTag = AVAILABILITY_LABEL;
-                                upperTag = currentTag;
-                                upperQname = "div";
-                            } else if (value.equals("acknowledgement") || value.equals("acknowledgements") || value.equals("acknowledgment")
+                            }
+                            else if (value.equals("acknowledgement") || value.equals("acknowledgements") || value.equals("acknowledgment")
                                 || value.equals("acknowledgments")) {
 								currentTag = "<acknowledgement>";
 								upperTag = currentTag;
