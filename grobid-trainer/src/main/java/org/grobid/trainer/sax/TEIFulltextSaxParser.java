--- conflicted
+++ resolved
@@ -69,7 +69,7 @@
 			}
         }
 
-        if (qName.equals("figure") || qName.equals("table")) {
+        if (qName.equals("figure")) {
             figureBlock = false;
 			tableBlock = false;
         }
@@ -205,11 +205,6 @@
             else if (qName.equals("table")) {
                 currentTags.push("<table>");
 				currentTag = "<table>";
-<<<<<<< HEAD
-                tableBlock = true;
-                figureBlock = false;
-            } 
-=======
             }
             else if (qName.equals("list")) {
 	            int length = atts.getLength();
@@ -236,7 +231,6 @@
 		            this.currentListRend = "bulleted";
 	            }
             }
->>>>>>> 08539af9
 			else if (qName.equals("item")) {
                 //currentTags.push("<paragraph>");
 				//currentTag = "<paragraph>";
@@ -257,7 +251,6 @@
             } 
 			else if (qName.equals("figure")) {
 	            figureBlock = true;
-                tableBlock = false;
 	            int length = atts.getLength();
 
 	            // Process each attribute
