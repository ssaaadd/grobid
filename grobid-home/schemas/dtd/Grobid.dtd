
<!--
<<<<<<< HEAD
DTD generated from ODD source 2020-05-26T10:48:01Z. .
=======
DTD generated from ODD source 2020-06-01T09:00:59Z. .
>>>>>>> 8f500fe8
TEI Edition: Version 4.0.0. Last updated on
	13th February 2020, revision ccd19b0ba
TEI Edition Location: http://www.tei-c.org/Vault/P5/Version 4.0.0/

-->

<!-- start datatypes -->

<!ENTITY % teidata.certainty '(high|medium|low|unknown)' >

<!ENTITY % teidata.probability ' CDATA ' >

<!ENTITY % teidata.numeric ' CDATA ' >

<!ENTITY % teidata.interval ' CDATA ' >

<!ENTITY % teidata.count ' CDATA ' >

<!ENTITY % teidata.temporal.w3c ' CDATA ' >

<!ENTITY % teidata.duration.w3c ' CDATA ' >

<!ENTITY % teidata.truthValue ' CDATA ' >

<!ENTITY % teidata.xTruthValue ' CDATA ' >

<!ENTITY % teidata.language ' CDATA ' >

<!ENTITY % teidata.outputMeasurement ' CDATA ' >

<!ENTITY % teidata.pattern ' CDATA ' >

<!ENTITY % teidata.point ' CDATA ' >

<!ENTITY % teidata.pointer ' CDATA ' >

<!ENTITY % teidata.version ' CDATA ' >

<!ENTITY % teidata.versionNumber ' CDATA ' >

<!ENTITY % teidata.replacement ' CDATA' >

<!ENTITY % teidata.xpath ' CDATA' >

<!ENTITY % teidata.word ' CDATA ' >

<!ENTITY % teidata.sex '%teidata.word;' >

<!ENTITY % teidata.text ' CDATA ' >

<!ENTITY % teidata.name ' CDATA ' >

<!ENTITY % teidata.xmlName ' CDATA ' >

<!ENTITY % teidata.enumerated '%teidata.word;' >

<!ENTITY % teidata.probCert ' CDATA ' >

<!ENTITY % teidata.temporal.iso ' CDATA ' >

<!ENTITY % teidata.duration.iso ' CDATA ' >

<!-- end datatypes -->

<!-- predeclared classes -->

<!ENTITY % tei_att.global.responsibility.attribute.cert '
cert %teidata.probCert;  #IMPLIED'>

<!ENTITY % tei_att.global.responsibility.attribute.resp '
resp CDATA  #IMPLIED'>
<!ENTITY % tei_att.global.responsibility.attributes '
 %tei_att.global.responsibility.attribute.cert;
 %tei_att.global.responsibility.attribute.resp;'> 
<!ENTITY % tei_att.global.rendition.attribute.rend '
rend CDATA  #IMPLIED'>

<!ENTITY % tei_att.global.rendition.attribute.style '
style %teidata.text;  #IMPLIED'>

<!ENTITY % tei_att.global.rendition.attribute.rendition '
rendition CDATA  #IMPLIED'>
<!ENTITY % tei_att.global.rendition.attributes '
 %tei_att.global.rendition.attribute.rend;
 %tei_att.global.rendition.attribute.style;
 %tei_att.global.rendition.attribute.rendition;'> 
<!ENTITY % tei_att.global.source.attribute.source '
source CDATA  #IMPLIED'>
<!ENTITY % tei_att.global.source.attributes '
 %tei_att.global.source.attribute.source;'> 
<!ENTITY % model.eventLike ""> 
<!ENTITY % model.eventLike_sequence ""> 
<!ENTITY % model.eventLike_sequenceOptional ""> 
<!ENTITY % model.eventLike_sequenceOptionalRepeatable ""> 
<!ENTITY % model.eventLike_sequenceRepeatable ""> 
<!ENTITY % model.placeNamePart "country |region |settlement"> 
<!ENTITY % model.placeNamePart_sequence "country, region, settlement"> 
<!ENTITY % model.placeNamePart_sequenceOptional "country?, region?, settlement?"> 
<!ENTITY % model.placeNamePart_sequenceOptionalRepeatable "country*, region*, settlement*"> 
<!ENTITY % model.placeNamePart_sequenceRepeatable "country+, region+, settlement+"> 
<!ENTITY % model.placeStateLike "%model.placeNamePart;"> 
<!ENTITY % model.placeStateLike_sequence "%model.placeNamePart;"> 
<!ENTITY % model.placeStateLike_sequenceOptional "%model.placeNamePart;?"> 
<!ENTITY % model.placeStateLike_sequenceOptionalRepeatable "%model.placeNamePart;*"> 
<!ENTITY % model.placeStateLike_sequenceRepeatable "%model.placeNamePart;+"> 
<!ENTITY % model.orgPart ""> 
<!ENTITY % model.orgPart_sequence ""> 
<!ENTITY % model.orgPart_sequenceOptional ""> 
<!ENTITY % model.orgPart_sequenceOptionalRepeatable ""> 
<!ENTITY % model.orgPart_sequenceRepeatable ""> 
<!ENTITY % model.objectLike "object |listObject"> 
<!ENTITY % model.objectLike_sequence "object, listObject"> 
<!ENTITY % model.objectLike_sequenceOptional "object?, listObject?"> 
<!ENTITY % model.objectLike_sequenceOptionalRepeatable "object*, listObject*"> 
<!ENTITY % model.objectLike_sequenceRepeatable "object+, listObject+"> 
<!ENTITY % tei_att.datable.custom.attribute.when-custom '
when-custom CDATA  #IMPLIED'>

<!ENTITY % tei_att.datable.custom.attribute.notBefore-custom '
notBefore-custom CDATA  #IMPLIED'>

<!ENTITY % tei_att.datable.custom.attribute.notAfter-custom '
notAfter-custom CDATA  #IMPLIED'>

<!ENTITY % tei_att.datable.custom.attribute.from-custom '
from-custom CDATA  #IMPLIED'>

<!ENTITY % tei_att.datable.custom.attribute.to-custom '
to-custom CDATA  #IMPLIED'>

<!ENTITY % tei_att.datable.custom.attribute.datingPoint '
datingPoint %teidata.pointer;  #IMPLIED'>

<!ENTITY % tei_att.datable.custom.attribute.datingMethod '
datingMethod %teidata.pointer;  #IMPLIED'>
<!ENTITY % tei_att.datable.custom.attributes '
 %tei_att.datable.custom.attribute.when-custom;
 %tei_att.datable.custom.attribute.notBefore-custom;
 %tei_att.datable.custom.attribute.notAfter-custom;
 %tei_att.datable.custom.attribute.from-custom;
 %tei_att.datable.custom.attribute.to-custom;
 %tei_att.datable.custom.attribute.datingPoint;
 %tei_att.datable.custom.attribute.datingMethod;'> 
<!ENTITY % model.persNamePart "surname |forename |roleName"> 
<!ENTITY % model.persNamePart_sequence "surname, forename, roleName"> 
<!ENTITY % model.persNamePart_sequenceOptional "surname?, forename?, roleName?"> 
<!ENTITY % model.persNamePart_sequenceOptionalRepeatable "surname*, forename*, roleName*"> 
<!ENTITY % model.persNamePart_sequenceRepeatable "surname+, forename+, roleName+"> 
<!ENTITY % tei_att.datable.iso.attribute.when-iso '
when-iso %teidata.temporal.iso;  #IMPLIED'>

<!ENTITY % tei_att.datable.iso.attribute.notBefore-iso '
notBefore-iso %teidata.temporal.iso;  #IMPLIED'>

<!ENTITY % tei_att.datable.iso.attribute.notAfter-iso '
notAfter-iso %teidata.temporal.iso;  #IMPLIED'>

<!ENTITY % tei_att.datable.iso.attribute.from-iso '
from-iso %teidata.temporal.iso;  #IMPLIED'>

<!ENTITY % tei_att.datable.iso.attribute.to-iso '
to-iso %teidata.temporal.iso;  #IMPLIED'>
<!ENTITY % tei_att.datable.iso.attributes '
 %tei_att.datable.iso.attribute.when-iso;
 %tei_att.datable.iso.attribute.notBefore-iso;
 %tei_att.datable.iso.attribute.notAfter-iso;
 %tei_att.datable.iso.attribute.from-iso;
 %tei_att.datable.iso.attribute.to-iso;'> 
<!ENTITY % tei_att.global.linking.attribute.corresp '
corresp CDATA  #IMPLIED'>

<!ENTITY % tei_att.global.linking.attribute.synch '
synch CDATA  #IMPLIED'>

<!ENTITY % tei_att.global.linking.attribute.sameAs '
sameAs %teidata.pointer;  #IMPLIED'>

<!ENTITY % tei_att.global.linking.attribute.copyOf '
copyOf %teidata.pointer;  #IMPLIED'>

<!ENTITY % tei_att.global.linking.attribute.next '
next %teidata.pointer;  #IMPLIED'>

<!ENTITY % tei_att.global.linking.attribute.prev '
prev %teidata.pointer;  #IMPLIED'>

<!ENTITY % tei_att.global.linking.attribute.exclude '
exclude CDATA  #IMPLIED'>

<!ENTITY % tei_att.global.linking.attribute.select '
select CDATA  #IMPLIED'>
<!ENTITY % tei_att.global.linking.attributes '
 %tei_att.global.linking.attribute.corresp;
 %tei_att.global.linking.attribute.synch;
 %tei_att.global.linking.attribute.sameAs;
 %tei_att.global.linking.attribute.copyOf;
 %tei_att.global.linking.attribute.next;
 %tei_att.global.linking.attribute.prev;
 %tei_att.global.linking.attribute.exclude;
 %tei_att.global.linking.attribute.select;'> 
<!ENTITY % tei_att.global.facs.attribute.facs '
facs CDATA  #IMPLIED'>
<!ENTITY % tei_att.global.facs.attributes '
 %tei_att.global.facs.attribute.facs;'> 
<!ENTITY % tei_att.global.change.attribute.change '
change CDATA  #IMPLIED'>
<!ENTITY % tei_att.global.change.attributes '
 %tei_att.global.change.attribute.change;'> 
<!-- end of predeclared classes -->

<!ENTITY % tei_att.canonical.attribute.key '
key %teidata.text;  #IMPLIED'>

<!ENTITY % tei_att.canonical.attribute.ref '
ref CDATA  #IMPLIED'>
<!ENTITY % tei_att.canonical.attributes '
 %tei_att.canonical.attribute.key;
 %tei_att.canonical.attribute.ref;'> 
<!ENTITY % tei_att.ranging.attribute.atLeast '
atLeast %teidata.numeric;  #IMPLIED'>

<!ENTITY % tei_att.ranging.attribute.atMost '
atMost %teidata.numeric;  #IMPLIED'>

<!ENTITY % tei_att.ranging.attribute.min '
min %teidata.numeric;  #IMPLIED'>

<!ENTITY % tei_att.ranging.attribute.max '
max %teidata.numeric;  #IMPLIED'>

<!ENTITY % tei_att.ranging.attribute.confidence '
confidence %teidata.probability;  #IMPLIED'>
<!ENTITY % tei_att.ranging.attributes '
 %tei_att.ranging.attribute.atLeast;
 %tei_att.ranging.attribute.atMost;
 %tei_att.ranging.attribute.min;
 %tei_att.ranging.attribute.max;
 %tei_att.ranging.attribute.confidence;'> 
<!ENTITY % tei_att.dimensions.attribute.unit '
unit %teidata.enumerated;  #IMPLIED'>

<!ENTITY % tei_att.dimensions.attribute.quantity '
quantity %teidata.numeric;  #IMPLIED'>

<!ENTITY % tei_att.dimensions.attribute.extent '
extent %teidata.text;  #IMPLIED'>

<!ENTITY % tei_att.dimensions.attribute.precision '
precision %teidata.certainty;  #IMPLIED'>

<!ENTITY % tei_att.dimensions.attribute.scope '
scope %teidata.enumerated;  #IMPLIED'>
<!ENTITY % tei_att.dimensions.attributes '%tei_att.ranging.attributes;
 %tei_att.dimensions.attribute.unit;
 %tei_att.dimensions.attribute.quantity;
 %tei_att.dimensions.attribute.extent;
 %tei_att.dimensions.attribute.precision;
 %tei_att.dimensions.attribute.scope;'> 
<!ENTITY % tei_att.written.attribute.hand '
hand %teidata.pointer;  #IMPLIED'>
<!ENTITY % tei_att.written.attributes '
 %tei_att.written.attribute.hand;'> 
<!ENTITY % tei_att.cReferencing.attribute.cRef '
cRef %teidata.text;  #IMPLIED'>
<!ENTITY % tei_att.cReferencing.attributes '
 %tei_att.cReferencing.attribute.cRef;'> 
<!ENTITY % tei_att.datable.w3c.attribute.when '
when %teidata.temporal.w3c;  #IMPLIED'>

<!ENTITY % tei_att.datable.w3c.attribute.notBefore '
notBefore %teidata.temporal.w3c;  #IMPLIED'>

<!ENTITY % tei_att.datable.w3c.attribute.notAfter '
notAfter %teidata.temporal.w3c;  #IMPLIED'>

<!ENTITY % tei_att.datable.w3c.attribute.from '
from %teidata.temporal.w3c;  #IMPLIED'>

<!ENTITY % tei_att.datable.w3c.attribute.to '
to %teidata.temporal.w3c;  #IMPLIED'>
<!ENTITY % tei_att.datable.w3c.attributes '
 %tei_att.datable.w3c.attribute.when;
 %tei_att.datable.w3c.attribute.notBefore;
 %tei_att.datable.w3c.attribute.notAfter;
 %tei_att.datable.w3c.attribute.from;
 %tei_att.datable.w3c.attribute.to;'> 
<!ENTITY % tei_att.datable.attribute.calendar '
calendar %teidata.pointer;  #IMPLIED'>

<!ENTITY % tei_att.datable.attribute.period '
period %teidata.pointer;  #IMPLIED'>
<!ENTITY % tei_att.datable.attributes '%tei_att.datable.w3c.attributes;%tei_att.datable.iso.attributes;%tei_att.datable.custom.attributes;
 %tei_att.datable.attribute.calendar;
 %tei_att.datable.attribute.period;'> 
<!ENTITY % tei_att.declarable.attribute.default '
default (true|false) "false" '>
<!ENTITY % tei_att.declarable.attributes '
 %tei_att.declarable.attribute.default;'> 
<!ENTITY % tei_att.declaring.attribute.decls '
decls CDATA  #IMPLIED'>
<!ENTITY % tei_att.declaring.attributes '
 %tei_att.declaring.attribute.decls;'> 
<!ENTITY % tei_att.fragmentable.attribute.part '
part (Y|N|I|M|F) "N" '>
<!ENTITY % tei_att.fragmentable.attributes '
 %tei_att.fragmentable.attribute.part;'> 
<!ENTITY % tei_att.divLike.attribute.org '
org (composite|uniform) "uniform" '>

<!ENTITY % tei_att.divLike.attribute.sample '
sample (initial|medial|final|unknown|complete) "complete" '>
<!ENTITY % tei_att.divLike.attributes '%tei_att.fragmentable.attributes;
 %tei_att.divLike.attribute.org;
 %tei_att.divLike.attribute.sample;'> 
<!ENTITY % tei_att.docStatus.attribute.status '
status %teidata.enumerated;  "draft" '>
<!ENTITY % tei_att.docStatus.attributes '
 %tei_att.docStatus.attribute.status;'> 
<!ENTITY % tei_att.global.responsibility.attribute.cert '
cert %teidata.probCert;  #IMPLIED'>

<!ENTITY % tei_att.global.responsibility.attribute.resp '
resp CDATA  #IMPLIED'>
<!ENTITY % tei_att.global.responsibility.attributes '
 %tei_att.global.responsibility.attribute.cert;
 %tei_att.global.responsibility.attribute.resp;'> 
<!ENTITY % tei_att.editLike.attribute.evidence '
evidence NMTOKENS  #IMPLIED'>

<!ENTITY % tei_att.editLike.attribute.instant '
instant %teidata.xTruthValue;  "false" '>
<!ENTITY % tei_att.editLike.attributes '
 %tei_att.editLike.attribute.evidence;
 %tei_att.editLike.attribute.instant;'> 
<!ENTITY % tei_att.global.rendition.attribute.rend '
rend CDATA  #IMPLIED'>

<!ENTITY % tei_att.global.rendition.attribute.style '
style %teidata.text;  #IMPLIED'>

<!ENTITY % tei_att.global.rendition.attribute.rendition '
rendition CDATA  #IMPLIED'>
<!ENTITY % tei_att.global.rendition.attributes '
 %tei_att.global.rendition.attribute.rend;
 %tei_att.global.rendition.attribute.style;
 %tei_att.global.rendition.attribute.rendition;'> 
<!ENTITY % tei_att.global.source.attribute.source '
source CDATA  #IMPLIED'>
<!ENTITY % tei_att.global.source.attributes '
 %tei_att.global.source.attribute.source;'> 
<!ENTITY % tei_att.global.attribute.coords '
coords CDATA  #IMPLIED'>

<!ENTITY % tei_att.global.attribute.xmlid '
xml:id ID #IMPLIED'>

<!ENTITY % tei_att.global.attribute.n '
n %teidata.text;  #IMPLIED'>

<!ENTITY % tei_att.global.attribute.xmllang '
xml:lang %teidata.language;  #IMPLIED'>

<!ENTITY % tei_att.global.attribute.xmlbase '
xml:base %teidata.pointer;  #IMPLIED'>

<!ENTITY % tei_att.global.attribute.xmlspace '
xml:space (default|preserve) #IMPLIED'>
<!ENTITY % tei_att.global.attributes '%tei_att.global.rendition.attributes;%tei_att.global.linking.attributes;%tei_att.global.facs.attributes;%tei_att.global.change.attributes;%tei_att.global.responsibility.attributes;%tei_att.global.source.attributes;
 %tei_att.global.attribute.coords;
 %tei_att.global.attribute.xmlid;
 %tei_att.global.attribute.n;
 %tei_att.global.attribute.xmllang;
 %tei_att.global.attribute.xmlbase;
 %tei_att.global.attribute.xmlspace;'> 
<!ENTITY % tei_att.internetMedia.attribute.mimeType '
mimeType CDATA  #IMPLIED'>
<!ENTITY % tei_att.internetMedia.attributes '
 %tei_att.internetMedia.attribute.mimeType;'> 
<!ENTITY % tei_att.media.attribute.width '
width %teidata.outputMeasurement;  #IMPLIED'>

<!ENTITY % tei_att.media.attribute.height '
height %teidata.outputMeasurement;  #IMPLIED'>

<!ENTITY % tei_att.media.attribute.scale '
scale %teidata.numeric;  #IMPLIED'>
<!ENTITY % tei_att.media.attributes '%tei_att.internetMedia.attributes;
 %tei_att.media.attribute.width;
 %tei_att.media.attribute.height;
 %tei_att.media.attribute.scale;'> 
<!ENTITY % tei_att.resourced.attribute.url '
url %teidata.pointer;  #REQUIRED'>
<!ENTITY % tei_att.resourced.attributes '
 %tei_att.resourced.attribute.url;'> 
<!ENTITY % tei_att.measurement.attribute.unit '
unit %teidata.enumerated;  #IMPLIED'>

<!ENTITY % tei_att.measurement.attribute.unitRef '
unitRef %teidata.pointer;  #IMPLIED'>

<!ENTITY % tei_att.measurement.attribute.quantity '
quantity %teidata.numeric;  #IMPLIED'>

<!ENTITY % tei_att.measurement.attribute.commodity '
commodity CDATA  #IMPLIED'>
<!ENTITY % tei_att.measurement.attributes '
 %tei_att.measurement.attribute.unit;
 %tei_att.measurement.attribute.unitRef;
 %tei_att.measurement.attribute.quantity;
 %tei_att.measurement.attribute.commodity;'> 
<!ENTITY % tei_att.naming.attribute.role '
role NMTOKENS  #IMPLIED'>

<!ENTITY % tei_att.naming.attribute.nymRef '
nymRef CDATA  #IMPLIED'>
<!ENTITY % tei_att.naming.attributes '%tei_att.canonical.attributes;
 %tei_att.naming.attribute.role;
 %tei_att.naming.attribute.nymRef;'> 
<!ENTITY % tei_att.notated.attribute.notation '
notation %teidata.enumerated;  #IMPLIED'>
<!ENTITY % tei_att.notated.attributes '
 %tei_att.notated.attribute.notation;'> 
<!ENTITY % tei_att.placement.attribute.place '
place NMTOKENS  #IMPLIED'>
<!ENTITY % tei_att.placement.attributes '
 %tei_att.placement.attribute.place;'> 
<!ENTITY % tei_att.typed.attribute.type '
type %teidata.enumerated;  #IMPLIED'>

<!ENTITY % tei_att.typed.attribute.subtype '
subtype %teidata.enumerated;  #IMPLIED'>
<!ENTITY % tei_att.typed.attributes '
 %tei_att.typed.attribute.type;
 %tei_att.typed.attribute.subtype;'> 
<!ENTITY % tei_att.pointing.attribute.targetLang '
targetLang %teidata.language;  #IMPLIED'>

<!ENTITY % tei_att.pointing.attribute.target '
target CDATA  #IMPLIED'>

<!ENTITY % tei_att.pointing.attribute.evaluate '
evaluate (all|one|none) #IMPLIED'>
<!ENTITY % tei_att.pointing.attributes '
 %tei_att.pointing.attribute.targetLang;
 %tei_att.pointing.attribute.target;
 %tei_att.pointing.attribute.evaluate;'> 
<!ENTITY % tei_att.sortable.attribute.sortKey '
sortKey %teidata.word;  #IMPLIED'>
<!ENTITY % tei_att.sortable.attributes '
 %tei_att.sortable.attribute.sortKey;'> 
<!ENTITY % tei_att.translatable.attribute.versionDate '
versionDate %teidata.temporal.w3c;  #IMPLIED'>
<!ENTITY % tei_att.translatable.attributes '
 %tei_att.translatable.attribute.versionDate;'> 
<!ENTITY % tei_att.citing.attribute.unit '
unit %teidata.enumerated;  #IMPLIED'>

<!ENTITY % tei_att.citing.attribute.from '
from %teidata.word;  #IMPLIED'>

<!ENTITY % tei_att.citing.attribute.to '
to %teidata.word;  #IMPLIED'>
<!ENTITY % tei_att.citing.attributes '
 %tei_att.citing.attribute.unit;
 %tei_att.citing.attribute.from;
 %tei_att.citing.attribute.to;'> 
<!ENTITY % model.nameLike.agent "name |orgName |persName"> 
<!ENTITY % model.nameLike.agent_sequence "name, orgName, persName"> 
<!ENTITY % model.nameLike.agent_sequenceOptional "name?, orgName?, persName?"> 
<!ENTITY % model.nameLike.agent_sequenceOptionalRepeatable "name*, orgName*, persName*"> 
<!ENTITY % model.nameLike.agent_sequenceRepeatable "name+, orgName+, persName+"> 
<!ENTITY % model.segLike ""> 
<!ENTITY % model.segLike_sequence ""> 
<!ENTITY % model.segLike_sequenceOptional ""> 
<!ENTITY % model.segLike_sequenceOptionalRepeatable ""> 
<!ENTITY % model.segLike_sequenceRepeatable ""> 
<!ENTITY % model.hiLike "hi"> 
<!ENTITY % model.hiLike_sequence "hi"> 
<!ENTITY % model.hiLike_sequenceOptional "hi?"> 
<!ENTITY % model.hiLike_sequenceOptionalRepeatable "hi*"> 
<!ENTITY % model.hiLike_sequenceRepeatable "hi+"> 
<!ENTITY % model.emphLike "term |title"> 
<!ENTITY % model.emphLike_sequence "term, title"> 
<!ENTITY % model.emphLike_sequenceOptional "term?, title?"> 
<!ENTITY % model.emphLike_sequenceOptionalRepeatable "term*, title*"> 
<!ENTITY % model.emphLike_sequenceRepeatable "term+, title+"> 
<!ENTITY % model.highlighted "%model.hiLike; |%model.emphLike;"> 
<!ENTITY % model.highlighted_sequence "%model.hiLike;, %model.emphLike;"> 
<!ENTITY % model.highlighted_sequenceOptional "%model.hiLike;?, %model.emphLike;?"> 
<!ENTITY % model.highlighted_sequenceOptionalRepeatable "%model.hiLike;*, %model.emphLike;*"> 
<!ENTITY % model.highlighted_sequenceRepeatable "%model.hiLike;+, %model.emphLike;+"> 
<!ENTITY % model.dateLike "date"> 
<!ENTITY % model.dateLike_sequence "date"> 
<!ENTITY % model.dateLike_sequenceOptional "date?"> 
<!ENTITY % model.dateLike_sequenceOptionalRepeatable "date*"> 
<!ENTITY % model.dateLike_sequenceRepeatable "date+"> 
<!ENTITY % model.measureLike "unit"> 
<!ENTITY % model.measureLike_sequence "unit"> 
<!ENTITY % model.measureLike_sequenceOptional "unit?"> 
<!ENTITY % model.measureLike_sequenceOptionalRepeatable "unit*"> 
<!ENTITY % model.measureLike_sequenceRepeatable "unit+"> 
<!ENTITY % model.egLike ""> 
<!ENTITY % model.egLike_sequence ""> 
<!ENTITY % model.egLike_sequenceOptional ""> 
<!ENTITY % model.egLike_sequenceOptionalRepeatable ""> 
<!ENTITY % model.egLike_sequenceRepeatable ""> 
<!ENTITY % model.graphicLike "graphic |formula"> 
<!ENTITY % model.graphicLike_sequence "graphic, formula"> 
<!ENTITY % model.graphicLike_sequenceOptional "graphic?, formula?"> 
<!ENTITY % model.graphicLike_sequenceOptionalRepeatable "graphic*, formula*"> 
<!ENTITY % model.graphicLike_sequenceRepeatable "graphic+, formula+"> 
<!ENTITY % model.offsetLike ""> 
<!ENTITY % model.offsetLike_sequence ""> 
<!ENTITY % model.offsetLike_sequenceOptional ""> 
<!ENTITY % model.offsetLike_sequenceOptionalRepeatable ""> 
<!ENTITY % model.offsetLike_sequenceRepeatable ""> 
<!ENTITY % model.pPart.msdesc ""> 
<!ENTITY % model.pPart.msdesc_sequence ""> 
<!ENTITY % model.pPart.msdesc_sequenceOptional ""> 
<!ENTITY % model.pPart.msdesc_sequenceOptionalRepeatable ""> 
<!ENTITY % model.pPart.msdesc_sequenceRepeatable ""> 
<!ENTITY % model.pPart.editorial ""> 
<!ENTITY % model.pPart.editorial_sequence ""> 
<!ENTITY % model.pPart.editorial_sequenceOptional ""> 
<!ENTITY % model.pPart.editorial_sequenceOptionalRepeatable ""> 
<!ENTITY % model.pPart.editorial_sequenceRepeatable ""> 
<!ENTITY % model.pPart.transcriptional ""> 
<!ENTITY % model.pPart.transcriptional_sequence ""> 
<!ENTITY % model.pPart.transcriptional_sequenceOptional ""> 
<!ENTITY % model.pPart.transcriptional_sequenceOptionalRepeatable ""> 
<!ENTITY % model.pPart.transcriptional_sequenceRepeatable ""> 
<!ENTITY % model.pPart.edit ""> 
<!ENTITY % model.pPart.edit_sequence ""> 
<!ENTITY % model.pPart.edit_sequenceOptional ""> 
<!ENTITY % model.pPart.edit_sequenceOptionalRepeatable ""> 
<!ENTITY % model.pPart.edit_sequenceRepeatable ""> 
<!ENTITY % model.ptrLike "ptr |ref"> 
<!ENTITY % model.ptrLike_sequence "ptr, ref"> 
<!ENTITY % model.ptrLike_sequenceOptional "ptr?, ref?"> 
<!ENTITY % model.ptrLike_sequenceOptionalRepeatable "ptr*, ref*"> 
<!ENTITY % model.ptrLike_sequenceRepeatable "ptr+, ref+"> 
<!ENTITY % model.lPart ""> 
<!ENTITY % model.lPart_sequence ""> 
<!ENTITY % model.lPart_sequenceOptional ""> 
<!ENTITY % model.lPart_sequenceOptionalRepeatable ""> 
<!ENTITY % model.lPart_sequenceRepeatable ""> 
<!ENTITY % model.global.meta "link"> 
<!ENTITY % model.global.meta_sequence "link"> 
<!ENTITY % model.global.meta_sequenceOptional "link?"> 
<!ENTITY % model.global.meta_sequenceOptionalRepeatable "link*"> 
<!ENTITY % model.global.meta_sequenceRepeatable "link+"> 
<!ENTITY % model.milestoneLike "anchor"> 
<!ENTITY % model.milestoneLike_sequence "anchor"> 
<!ENTITY % model.milestoneLike_sequenceOptional "anchor?"> 
<!ENTITY % model.milestoneLike_sequenceOptionalRepeatable "anchor*"> 
<!ENTITY % model.milestoneLike_sequenceRepeatable "anchor+"> 
<!ENTITY % model.gLike ""> 
<!ENTITY % model.gLike_sequence ""> 
<!ENTITY % model.gLike_sequenceOptional ""> 
<!ENTITY % model.gLike_sequenceOptionalRepeatable ""> 
<!ENTITY % model.gLike_sequenceRepeatable ""> 
<!ENTITY % model.oddDecl ""> 
<!ENTITY % model.oddDecl_sequence ""> 
<!ENTITY % model.oddDecl_sequenceOptional ""> 
<!ENTITY % model.oddDecl_sequenceOptionalRepeatable ""> 
<!ENTITY % model.oddDecl_sequenceRepeatable ""> 
<!ENTITY % model.phrase.xml ""> 
<!ENTITY % model.phrase.xml_sequence ""> 
<!ENTITY % model.phrase.xml_sequenceOptional ""> 
<!ENTITY % model.phrase.xml_sequenceOptionalRepeatable ""> 
<!ENTITY % model.phrase.xml_sequenceRepeatable ""> 
<!ENTITY % model.specDescLike ""> 
<!ENTITY % model.specDescLike_sequence ""> 
<!ENTITY % model.specDescLike_sequenceOptional ""> 
<!ENTITY % model.specDescLike_sequenceOptionalRepeatable ""> 
<!ENTITY % model.specDescLike_sequenceRepeatable ""> 
<!ENTITY % model.biblLike "bibl |biblStruct |listBibl"> 
<!ENTITY % model.biblLike_sequence "bibl, biblStruct, listBibl"> 
<!ENTITY % model.biblLike_sequenceOptional "bibl?, biblStruct?, listBibl?"> 
<!ENTITY % model.biblLike_sequenceOptionalRepeatable "bibl*, biblStruct*, listBibl*"> 
<!ENTITY % model.biblLike_sequenceRepeatable "bibl+, biblStruct+, listBibl+"> 
<!ENTITY % model.headLike "head"> 
<!ENTITY % model.headLike_sequence "head"> 
<!ENTITY % model.headLike_sequenceOptional "head?"> 
<!ENTITY % model.headLike_sequenceOptionalRepeatable "head*"> 
<!ENTITY % model.headLike_sequenceRepeatable "head+"> 
<!ENTITY % model.labelLike "desc |label"> 
<!ENTITY % model.labelLike_sequence "desc, label"> 
<!ENTITY % model.labelLike_sequenceOptional "desc?, label?"> 
<!ENTITY % model.labelLike_sequenceOptionalRepeatable "desc*, label*"> 
<!ENTITY % model.labelLike_sequenceRepeatable "desc+, label+"> 
<!ENTITY % model.listLike "list |listObject |table"> 
<!ENTITY % model.listLike_sequence "list, listObject, table"> 
<!ENTITY % model.listLike_sequenceOptional "list?, listObject?, table?"> 
<!ENTITY % model.listLike_sequenceOptionalRepeatable "list*, listObject*, table*"> 
<!ENTITY % model.listLike_sequenceRepeatable "list+, listObject+, table+"> 
<!ENTITY % model.noteLike "note"> 
<!ENTITY % model.noteLike_sequence "note"> 
<!ENTITY % model.noteLike_sequenceOptional "note?"> 
<!ENTITY % model.noteLike_sequenceOptionalRepeatable "note*"> 
<!ENTITY % model.noteLike_sequenceRepeatable "note+"> 
<!ENTITY % model.lLike ""> 
<!ENTITY % model.lLike_sequence ""> 
<!ENTITY % model.lLike_sequenceOptional ""> 
<!ENTITY % model.lLike_sequenceOptionalRepeatable ""> 
<!ENTITY % model.lLike_sequenceRepeatable ""> 
<!ENTITY % model.pLike "p |trash"> 
<!ENTITY % model.pLike_sequence "p, trash"> 
<!ENTITY % model.pLike_sequenceOptional "p?, trash?"> 
<!ENTITY % model.pLike_sequenceOptionalRepeatable "p*, trash*"> 
<!ENTITY % model.pLike_sequenceRepeatable "p+, trash+"> 
<!ENTITY % model.stageLike ""> 
<!ENTITY % model.stageLike_sequence ""> 
<!ENTITY % model.stageLike_sequenceOptional ""> 
<!ENTITY % model.stageLike_sequenceOptionalRepeatable ""> 
<!ENTITY % model.stageLike_sequenceRepeatable ""> 
<!ENTITY % model.eventLike ""> 
<!ENTITY % model.eventLike_sequence ""> 
<!ENTITY % model.eventLike_sequenceOptional ""> 
<!ENTITY % model.eventLike_sequenceOptionalRepeatable ""> 
<!ENTITY % model.eventLike_sequenceRepeatable ""> 
<!ENTITY % model.global.edit ""> 
<!ENTITY % model.global.edit_sequence ""> 
<!ENTITY % model.global.edit_sequenceOptional ""> 
<!ENTITY % model.global.edit_sequenceOptionalRepeatable ""> 
<!ENTITY % model.global.edit_sequenceRepeatable ""> 
<!ENTITY % model.divPart "%model.pLike;"> 
<!ENTITY % model.divPart_sequence "%model.pLike;"> 
<!ENTITY % model.divPart_sequenceOptional "%model.pLike;?"> 
<!ENTITY % model.divPart_sequenceOptionalRepeatable "%model.pLike;*"> 
<!ENTITY % model.divPart_sequenceRepeatable "%model.pLike;+"> 
<!ENTITY % model.persStateLike "persName |affiliation |persona"> 
<!ENTITY % model.persStateLike_sequence "persName, affiliation, persona"> 
<!ENTITY % model.persStateLike_sequenceOptional "persName?, affiliation?, persona?"> 
<!ENTITY % model.persStateLike_sequenceOptionalRepeatable "persName*, affiliation*, persona*"> 
<!ENTITY % model.persStateLike_sequenceRepeatable "persName+, affiliation+, persona+"> 
<!ENTITY % model.personLike "org"> 
<!ENTITY % model.personLike_sequence "org"> 
<!ENTITY % model.personLike_sequenceOptional "org?"> 
<!ENTITY % model.personLike_sequenceOptionalRepeatable "org*"> 
<!ENTITY % model.personLike_sequenceRepeatable "org+"> 
<!ENTITY % model.personPart "%model.biblLike; |%model.persStateLike; |name |idno"> 
<!ENTITY % model.personPart_sequence "%model.biblLike;, %model.persStateLike;, name, idno"> 
<!ENTITY % model.personPart_sequenceOptional "%model.biblLike;?, %model.persStateLike;?, name?, idno?"> 
<!ENTITY % model.personPart_sequenceOptionalRepeatable "%model.biblLike;*, %model.persStateLike;*, name*, idno*"> 
<!ENTITY % model.personPart_sequenceRepeatable "%model.biblLike;+, %model.persStateLike;+, name+, idno+"> 
<!ENTITY % model.placeNamePart "country |region |settlement"> 
<!ENTITY % model.placeNamePart_sequence "country, region, settlement"> 
<!ENTITY % model.placeNamePart_sequenceOptional "country?, region?, settlement?"> 
<!ENTITY % model.placeNamePart_sequenceOptionalRepeatable "country*, region*, settlement*"> 
<!ENTITY % model.placeNamePart_sequenceRepeatable "country+, region+, settlement+"> 
<!ENTITY % model.placeStateLike "%model.placeNamePart;"> 
<!ENTITY % model.placeStateLike_sequence "%model.placeNamePart;"> 
<!ENTITY % model.placeStateLike_sequenceOptional "%model.placeNamePart;?"> 
<!ENTITY % model.placeStateLike_sequenceOptionalRepeatable "%model.placeNamePart;*"> 
<!ENTITY % model.placeStateLike_sequenceRepeatable "%model.placeNamePart;+"> 
<!ENTITY % model.orgPart ""> 
<!ENTITY % model.orgPart_sequence ""> 
<!ENTITY % model.orgPart_sequenceOptional ""> 
<!ENTITY % model.orgPart_sequenceOptionalRepeatable ""> 
<!ENTITY % model.orgPart_sequenceRepeatable ""> 
<!ENTITY % model.publicationStmtPart.agency "publisher"> 
<!ENTITY % model.publicationStmtPart.agency_sequence "publisher"> 
<!ENTITY % model.publicationStmtPart.agency_sequenceOptional "publisher?"> 
<!ENTITY % model.publicationStmtPart.agency_sequenceOptionalRepeatable "publisher*"> 
<!ENTITY % model.publicationStmtPart.agency_sequenceRepeatable "publisher+"> 
<!ENTITY % model.publicationStmtPart.detail "%model.ptrLike; |address |date |pubPlace |idno |availability"> 
<!ENTITY % model.publicationStmtPart.detail_sequence "%model.ptrLike;, address, date, pubPlace, idno, availability"> 
<!ENTITY % model.publicationStmtPart.detail_sequenceOptional "%model.ptrLike;?, address?, date?, pubPlace?, idno?, availability?"> 
<!ENTITY % model.publicationStmtPart.detail_sequenceOptionalRepeatable "%model.ptrLike;*, address*, date*, pubPlace*, idno*, availability*"> 
<!ENTITY % model.publicationStmtPart.detail_sequenceRepeatable "%model.ptrLike;+, address+, date+, pubPlace+, idno+, availability+"> 
<!ENTITY % model.availabilityPart "licence"> 
<!ENTITY % model.availabilityPart_sequence "licence"> 
<!ENTITY % model.availabilityPart_sequenceOptional "licence?"> 
<!ENTITY % model.availabilityPart_sequenceOptionalRepeatable "licence*"> 
<!ENTITY % model.availabilityPart_sequenceRepeatable "licence+"> 
<!ENTITY % model.descLike "desc"> 
<!ENTITY % model.descLike_sequence "desc"> 
<!ENTITY % model.descLike_sequenceOptional "desc?"> 
<!ENTITY % model.descLike_sequenceOptionalRepeatable "desc*"> 
<!ENTITY % model.descLike_sequenceRepeatable "desc+"> 
<!ENTITY % model.quoteLike ""> 
<!ENTITY % model.quoteLike_sequence ""> 
<!ENTITY % model.quoteLike_sequenceOptional ""> 
<!ENTITY % model.quoteLike_sequenceOptionalRepeatable ""> 
<!ENTITY % model.quoteLike_sequenceRepeatable ""> 
<!ENTITY % model.qLike ""> 
<!ENTITY % model.qLike_sequence ""> 
<!ENTITY % model.qLike_sequenceOptional ""> 
<!ENTITY % model.qLike_sequenceOptionalRepeatable ""> 
<!ENTITY % model.qLike_sequenceRepeatable ""> 
<!ENTITY % model.respLike "author |editor |meeting"> 
<!ENTITY % model.respLike_sequence "author, editor, meeting"> 
<!ENTITY % model.respLike_sequenceOptional "author?, editor?, meeting?"> 
<!ENTITY % model.respLike_sequenceOptionalRepeatable "author*, editor*, meeting*"> 
<!ENTITY % model.respLike_sequenceRepeatable "author+, editor+, meeting+"> 
<!ENTITY % model.divWrapper "meeting"> 
<!ENTITY % model.divWrapper_sequence "meeting"> 
<!ENTITY % model.divWrapper_sequenceOptional "meeting?"> 
<!ENTITY % model.divWrapper_sequenceOptionalRepeatable "meeting*"> 
<!ENTITY % model.divWrapper_sequenceRepeatable "meeting+"> 
<!ENTITY % model.divTopPart "%model.headLike;"> 
<!ENTITY % model.divTopPart_sequence "%model.headLike;"> 
<!ENTITY % model.divTopPart_sequenceOptional "%model.headLike;?"> 
<!ENTITY % model.divTopPart_sequenceOptionalRepeatable "%model.headLike;*"> 
<!ENTITY % model.divTopPart_sequenceRepeatable "%model.headLike;+"> 
<!ENTITY % model.divTop "%model.divWrapper; |%model.divTopPart;"> 
<!ENTITY % model.divTop_sequence "%model.divWrapper;, %model.divTopPart;"> 
<!ENTITY % model.divTop_sequenceOptional "%model.divWrapper;?, %model.divTopPart;?"> 
<!ENTITY % model.divTop_sequenceOptionalRepeatable "%model.divWrapper;*, %model.divTopPart;*"> 
<!ENTITY % model.divTop_sequenceRepeatable "%model.divWrapper;+, %model.divTopPart;+"> 
<!ENTITY % model.frontPart.drama ""> 
<!ENTITY % model.frontPart.drama_sequence ""> 
<!ENTITY % model.frontPart.drama_sequenceOptional ""> 
<!ENTITY % model.frontPart.drama_sequenceOptionalRepeatable ""> 
<!ENTITY % model.frontPart.drama_sequenceRepeatable ""> 
<!ENTITY % model.pLike.front "head"> 
<!ENTITY % model.pLike.front_sequence "head"> 
<!ENTITY % model.pLike.front_sequenceOptional "head?"> 
<!ENTITY % model.pLike.front_sequenceOptionalRepeatable "head*"> 
<!ENTITY % model.pLike.front_sequenceRepeatable "head+"> 
<!ENTITY % model.divBottomPart ""> 
<!ENTITY % model.divBottomPart_sequence ""> 
<!ENTITY % model.divBottomPart_sequenceOptional ""> 
<!ENTITY % model.divBottomPart_sequenceOptionalRepeatable ""> 
<!ENTITY % model.divBottomPart_sequenceRepeatable ""> 
<!ENTITY % model.divBottom "%model.divWrapper;"> 
<!ENTITY % model.divBottom_sequence "%model.divWrapper;"> 
<!ENTITY % model.divBottom_sequenceOptional "%model.divWrapper;?"> 
<!ENTITY % model.divBottom_sequenceOptionalRepeatable "%model.divWrapper;*"> 
<!ENTITY % model.divBottom_sequenceRepeatable "%model.divWrapper;+"> 
<!ENTITY % model.imprintPart "publisher |biblScope |pubPlace"> 
<!ENTITY % model.imprintPart_sequence "publisher, biblScope, pubPlace"> 
<!ENTITY % model.imprintPart_sequenceOptional "publisher?, biblScope?, pubPlace?"> 
<!ENTITY % model.imprintPart_sequenceOptionalRepeatable "publisher*, biblScope*, pubPlace*"> 
<!ENTITY % model.imprintPart_sequenceRepeatable "publisher+, biblScope+, pubPlace+"> 
<!ENTITY % model.addressLike "email |address |affiliation"> 
<!ENTITY % model.addressLike_sequence "email, address, affiliation"> 
<!ENTITY % model.addressLike_sequenceOptional "email?, address?, affiliation?"> 
<!ENTITY % model.addressLike_sequenceOptionalRepeatable "email*, address*, affiliation*"> 
<!ENTITY % model.addressLike_sequenceRepeatable "email+, address+, affiliation+"> 
<!ENTITY % model.nameLike "%model.nameLike.agent; |%model.placeStateLike; |idno |%model.persNamePart; |objectName"> 
<!ENTITY % model.nameLike_sequence "%model.nameLike.agent;, %model.placeStateLike;, idno, %model.persNamePart;, objectName"> 
<!ENTITY % model.nameLike_sequenceOptional "%model.nameLike.agent;?, %model.placeStateLike;?, idno?, %model.persNamePart;?, objectName?"> 
<!ENTITY % model.nameLike_sequenceOptionalRepeatable "%model.nameLike.agent;*, %model.placeStateLike;*, idno*, %model.persNamePart;*, objectName*"> 
<!ENTITY % model.nameLike_sequenceRepeatable "%model.nameLike.agent;+, %model.placeStateLike;+, idno+, %model.persNamePart;+, objectName+"> 
<!ENTITY % model.global "%model.global.meta; |%model.milestoneLike; |%model.noteLike; |figure"> 
<!ENTITY % model.global_sequence "%model.global.meta;, %model.milestoneLike;, %model.noteLike;, figure"> 
<!ENTITY % model.global_sequenceOptional "%model.global.meta;?, %model.milestoneLike;?, %model.noteLike;?, figure?"> 
<!ENTITY % model.global_sequenceOptionalRepeatable "%model.global.meta;*, %model.milestoneLike;*, %model.noteLike;*, figure*"> 
<!ENTITY % model.global_sequenceRepeatable "%model.global.meta;+, %model.milestoneLike;+, %model.noteLike;+, figure+"> 
<!ENTITY % model.biblPart "%model.respLike; |%model.imprintPart; |series |bibl |edition |availability |objectIdentifier"> 
<!ENTITY % model.biblPart_sequence "%model.respLike;, %model.imprintPart;, series, bibl, edition, availability, objectIdentifier"> 
<!ENTITY % model.biblPart_sequenceOptional "%model.respLike;?, %model.imprintPart;?, series?, bibl?, edition?, availability?, objectIdentifier?"> 
<!ENTITY % model.biblPart_sequenceOptionalRepeatable "%model.respLike;*, %model.imprintPart;*, series*, bibl*, edition*, availability*, objectIdentifier*"> 
<!ENTITY % model.biblPart_sequenceRepeatable "%model.respLike;+, %model.imprintPart;+, series+, bibl+, edition+, availability+, objectIdentifier+"> 
<!ENTITY % model.frontPart "listBibl"> 
<!ENTITY % model.frontPart_sequence "listBibl"> 
<!ENTITY % model.frontPart_sequenceOptional "listBibl?"> 
<!ENTITY % model.frontPart_sequenceOptionalRepeatable "listBibl*"> 
<!ENTITY % model.frontPart_sequenceRepeatable "listBibl+"> 
<!ENTITY % model.addrPart "%model.nameLike; |addrLine |street |postCode |postBox"> 
<!ENTITY % model.addrPart_sequence "%model.nameLike;, addrLine, street, postCode, postBox"> 
<!ENTITY % model.addrPart_sequenceOptional "%model.nameLike;?, addrLine?, street?, postCode?, postBox?"> 
<!ENTITY % model.addrPart_sequenceOptionalRepeatable "%model.nameLike;*, addrLine*, street*, postCode*, postBox*"> 
<!ENTITY % model.addrPart_sequenceRepeatable "%model.nameLike;+, addrLine+, street+, postCode+, postBox+"> 
<!ENTITY % model.pPart.data "%model.dateLike; |%model.measureLike; |%model.addressLike; |%model.nameLike;"> 
<!ENTITY % model.pPart.data_sequence "%model.dateLike;, %model.measureLike;, %model.addressLike;, %model.nameLike;"> 
<!ENTITY % model.pPart.data_sequenceOptional "%model.dateLike;?, %model.measureLike;?, %model.addressLike;?, %model.nameLike;?"> 
<!ENTITY % model.pPart.data_sequenceOptionalRepeatable "%model.dateLike;*, %model.measureLike;*, %model.addressLike;*, %model.nameLike;*"> 
<!ENTITY % model.pPart.data_sequenceRepeatable "%model.dateLike;+, %model.measureLike;+, %model.addressLike;+, %model.nameLike;+"> 
<!ENTITY % model.inter "%model.biblLike; |%model.labelLike; |%model.listLike;"> 
<!ENTITY % model.inter_sequence "%model.biblLike;, %model.labelLike;, %model.listLike;"> 
<!ENTITY % model.inter_sequenceOptional "%model.biblLike;?, %model.labelLike;?, %model.listLike;?"> 
<!ENTITY % model.inter_sequenceOptionalRepeatable "%model.biblLike;*, %model.labelLike;*, %model.listLike;*"> 
<!ENTITY % model.inter_sequenceRepeatable "%model.biblLike;+, %model.labelLike;+, %model.listLike;+"> 
<!ENTITY % model.common "%model.divPart; |%model.inter;"> 
<!ENTITY % model.common_sequence "%model.divPart;, %model.inter;"> 
<!ENTITY % model.common_sequenceOptional "%model.divPart;?, %model.inter;?"> 
<!ENTITY % model.common_sequenceOptionalRepeatable "%model.divPart;*, %model.inter;*"> 
<!ENTITY % model.common_sequenceRepeatable "%model.divPart;+, %model.inter;+"> 
<!ENTITY % model.phrase "%model.highlighted; |%model.graphicLike; |%model.ptrLike; |%model.pPart.data;"> 
<!ENTITY % model.phrase_sequence "%model.highlighted;, %model.graphicLike;, %model.ptrLike;, %model.pPart.data;"> 
<!ENTITY % model.phrase_sequenceOptional "%model.highlighted;?, %model.graphicLike;?, %model.ptrLike;?, %model.pPart.data;?"> 
<!ENTITY % model.phrase_sequenceOptionalRepeatable "%model.highlighted;*, %model.graphicLike;*, %model.ptrLike;*, %model.pPart.data;*"> 
<!ENTITY % model.phrase_sequenceRepeatable "%model.highlighted;+, %model.graphicLike;+, %model.ptrLike;+, %model.pPart.data;+"> 
<!ENTITY % model.limitedPhrase "%model.hiLike; |%model.emphLike; |%model.ptrLike; |%model.pPart.data;"> 
<!ENTITY % model.limitedPhrase_sequence "%model.hiLike;, %model.emphLike;, %model.ptrLike;, %model.pPart.data;"> 
<!ENTITY % model.limitedPhrase_sequenceOptional "%model.hiLike;?, %model.emphLike;?, %model.ptrLike;?, %model.pPart.data;?"> 
<!ENTITY % model.limitedPhrase_sequenceOptionalRepeatable "%model.hiLike;*, %model.emphLike;*, %model.ptrLike;*, %model.pPart.data;*"> 
<!ENTITY % model.limitedPhrase_sequenceRepeatable "%model.hiLike;+, %model.emphLike;+, %model.ptrLike;+, %model.pPart.data;+"> 
<!ENTITY % model.divLike "div"> 
<!ENTITY % model.divLike_sequence "div"> 
<!ENTITY % model.divLike_sequenceOptional "div?"> 
<!ENTITY % model.divLike_sequenceOptionalRepeatable "div*"> 
<!ENTITY % model.divLike_sequenceRepeatable "div+"> 
<!ENTITY % model.divGenLike ""> 
<!ENTITY % model.divGenLike_sequence ""> 
<!ENTITY % model.divGenLike_sequenceOptional ""> 
<!ENTITY % model.divGenLike_sequenceOptionalRepeatable ""> 
<!ENTITY % model.divGenLike_sequenceRepeatable ""> 
<!ENTITY % model.div1Like ""> 
<!ENTITY % model.div1Like_sequence ""> 
<!ENTITY % model.div1Like_sequenceOptional ""> 
<!ENTITY % model.div1Like_sequenceOptionalRepeatable ""> 
<!ENTITY % model.div1Like_sequenceRepeatable ""> 
<!ENTITY % model.applicationLike ""> 
<!ENTITY % model.applicationLike_sequence ""> 
<!ENTITY % model.applicationLike_sequenceOptional ""> 
<!ENTITY % model.applicationLike_sequenceOptionalRepeatable ""> 
<!ENTITY % model.applicationLike_sequenceRepeatable ""> 
<!ENTITY % model.teiHeaderPart "encodingDesc |profileDesc |xenoData"> 
<!ENTITY % model.teiHeaderPart_sequence "encodingDesc, profileDesc, xenoData"> 
<!ENTITY % model.teiHeaderPart_sequenceOptional "encodingDesc?, profileDesc?, xenoData?"> 
<!ENTITY % model.teiHeaderPart_sequenceOptionalRepeatable "encodingDesc*, profileDesc*, xenoData*"> 
<!ENTITY % model.teiHeaderPart_sequenceRepeatable "encodingDesc+, profileDesc+, xenoData+"> 
<!ENTITY % model.sourceDescPart ""> 
<!ENTITY % model.sourceDescPart_sequence ""> 
<!ENTITY % model.sourceDescPart_sequenceOptional ""> 
<!ENTITY % model.sourceDescPart_sequenceOptionalRepeatable ""> 
<!ENTITY % model.sourceDescPart_sequenceRepeatable ""> 
<!ENTITY % model.encodingDescPart "schemaRef |unitDecl |appInfo"> 
<!ENTITY % model.encodingDescPart_sequence "schemaRef, unitDecl, appInfo"> 
<!ENTITY % model.encodingDescPart_sequenceOptional "schemaRef?, unitDecl?, appInfo?"> 
<!ENTITY % model.encodingDescPart_sequenceOptionalRepeatable "schemaRef*, unitDecl*, appInfo*"> 
<!ENTITY % model.encodingDescPart_sequenceRepeatable "schemaRef+, unitDecl+, appInfo+"> 
<!ENTITY % model.profileDescPart "abstract |textClass |correspDesc"> 
<!ENTITY % model.profileDescPart_sequence "abstract, textClass, correspDesc"> 
<!ENTITY % model.profileDescPart_sequenceOptional "abstract?, textClass?, correspDesc?"> 
<!ENTITY % model.profileDescPart_sequenceOptionalRepeatable "abstract*, textClass*, correspDesc*"> 
<!ENTITY % model.profileDescPart_sequenceRepeatable "abstract+, textClass+, correspDesc+"> 
<!ENTITY % model.standOffPart "%model.global.meta; |%model.biblLike; |%model.listLike;"> 
<!ENTITY % model.standOffPart_sequence "%model.global.meta;, %model.biblLike;, %model.listLike;"> 
<!ENTITY % model.standOffPart_sequenceOptional "%model.global.meta;?, %model.biblLike;?, %model.listLike;?"> 
<!ENTITY % model.standOffPart_sequenceOptionalRepeatable "%model.global.meta;*, %model.biblLike;*, %model.listLike;*"> 
<!ENTITY % model.standOffPart_sequenceRepeatable "%model.global.meta;+, %model.biblLike;+, %model.listLike;+"> 
<!ENTITY % tei_att.formula.attribute.formula '
formula %teidata.xpath;  #IMPLIED'>
<!ENTITY % tei_att.formula.attributes '
 %tei_att.formula.attribute.formula;'> 
<!ENTITY % model.correspActionPart "%model.dateLike; |%model.addressLike; |%model.nameLike; |note"> 
<!ENTITY % model.correspActionPart_sequence "%model.dateLike;, %model.addressLike;, %model.nameLike;, note"> 
<!ENTITY % model.correspActionPart_sequenceOptional "%model.dateLike;?, %model.addressLike;?, %model.nameLike;?, note?"> 
<!ENTITY % model.correspActionPart_sequenceOptionalRepeatable "%model.dateLike;*, %model.addressLike;*, %model.nameLike;*, note*"> 
<!ENTITY % model.correspActionPart_sequenceRepeatable "%model.dateLike;+, %model.addressLike;+, %model.nameLike;+, note+"> 
<!ENTITY % model.correspContextPart "%model.ptrLike; |%model.pLike; |note"> 
<!ENTITY % model.correspContextPart_sequence "%model.ptrLike;, %model.pLike;, note"> 
<!ENTITY % model.correspContextPart_sequenceOptional "%model.ptrLike;?, %model.pLike;?, note?"> 
<!ENTITY % model.correspContextPart_sequenceOptionalRepeatable "%model.ptrLike;*, %model.pLike;*, note*"> 
<!ENTITY % model.correspContextPart_sequenceRepeatable "%model.ptrLike;+, %model.pLike;+, note+"> 
<!ENTITY % model.correspDescPart "note |correspAction |correspContext"> 
<!ENTITY % model.correspDescPart_sequence "note, correspAction, correspContext"> 
<!ENTITY % model.correspDescPart_sequenceOptional "note?, correspAction?, correspContext?"> 
<!ENTITY % model.correspDescPart_sequenceOptionalRepeatable "note*, correspAction*, correspContext*"> 
<!ENTITY % model.correspDescPart_sequenceRepeatable "note+, correspAction+, correspContext+"> 
<!ENTITY % model.objectLike "object |listObject"> 
<!ENTITY % model.objectLike_sequence "object, listObject"> 
<!ENTITY % model.objectLike_sequenceOptional "object?, listObject?"> 
<!ENTITY % model.objectLike_sequenceOptionalRepeatable "object*, listObject*"> 
<!ENTITY % model.objectLike_sequenceRepeatable "object+, listObject+"> 
<!ENTITY % tei_att.personal.attribute.full '
full (yes|abb|init) "yes" '>

<!ENTITY % tei_att.personal.attribute.sort '
sort %teidata.count;  #IMPLIED'>
<!ENTITY % tei_att.personal.attributes '%tei_att.naming.attributes;
 %tei_att.personal.attribute.full;
 %tei_att.personal.attribute.sort;'> 
<!ENTITY % model.placeLike ""> 
<!ENTITY % model.placeLike_sequence ""> 
<!ENTITY % model.placeLike_sequenceOptional ""> 
<!ENTITY % model.placeLike_sequenceOptionalRepeatable ""> 
<!ENTITY % model.placeLike_sequenceRepeatable ""> 
<!ENTITY % tei_att.datable.custom.attribute.when-custom '
when-custom CDATA  #IMPLIED'>

<!ENTITY % tei_att.datable.custom.attribute.notBefore-custom '
notBefore-custom CDATA  #IMPLIED'>

<!ENTITY % tei_att.datable.custom.attribute.notAfter-custom '
notAfter-custom CDATA  #IMPLIED'>

<!ENTITY % tei_att.datable.custom.attribute.from-custom '
from-custom CDATA  #IMPLIED'>

<!ENTITY % tei_att.datable.custom.attribute.to-custom '
to-custom CDATA  #IMPLIED'>

<!ENTITY % tei_att.datable.custom.attribute.datingPoint '
datingPoint %teidata.pointer;  #IMPLIED'>

<!ENTITY % tei_att.datable.custom.attribute.datingMethod '
datingMethod %teidata.pointer;  #IMPLIED'>
<!ENTITY % tei_att.datable.custom.attributes '
 %tei_att.datable.custom.attribute.when-custom;
 %tei_att.datable.custom.attribute.notBefore-custom;
 %tei_att.datable.custom.attribute.notAfter-custom;
 %tei_att.datable.custom.attribute.from-custom;
 %tei_att.datable.custom.attribute.to-custom;
 %tei_att.datable.custom.attribute.datingPoint;
 %tei_att.datable.custom.attribute.datingMethod;'> 
<!ENTITY % model.persNamePart "surname |forename |roleName"> 
<!ENTITY % model.persNamePart_sequence "surname, forename, roleName"> 
<!ENTITY % model.persNamePart_sequenceOptional "surname?, forename?, roleName?"> 
<!ENTITY % model.persNamePart_sequenceOptionalRepeatable "surname*, forename*, roleName*"> 
<!ENTITY % model.persNamePart_sequenceRepeatable "surname+, forename+, roleName+"> 
<!ENTITY % tei_att.datable.iso.attribute.when-iso '
when-iso %teidata.temporal.iso;  #IMPLIED'>

<!ENTITY % tei_att.datable.iso.attribute.notBefore-iso '
notBefore-iso %teidata.temporal.iso;  #IMPLIED'>

<!ENTITY % tei_att.datable.iso.attribute.notAfter-iso '
notAfter-iso %teidata.temporal.iso;  #IMPLIED'>

<!ENTITY % tei_att.datable.iso.attribute.from-iso '
from-iso %teidata.temporal.iso;  #IMPLIED'>

<!ENTITY % tei_att.datable.iso.attribute.to-iso '
to-iso %teidata.temporal.iso;  #IMPLIED'>
<!ENTITY % tei_att.datable.iso.attributes '
 %tei_att.datable.iso.attribute.when-iso;
 %tei_att.datable.iso.attribute.notBefore-iso;
 %tei_att.datable.iso.attribute.notAfter-iso;
 %tei_att.datable.iso.attribute.from-iso;
 %tei_att.datable.iso.attribute.to-iso;'> 
<!ENTITY % tei_att.global.linking.attribute.corresp '
corresp CDATA  #IMPLIED'>

<!ENTITY % tei_att.global.linking.attribute.synch '
synch CDATA  #IMPLIED'>

<!ENTITY % tei_att.global.linking.attribute.sameAs '
sameAs %teidata.pointer;  #IMPLIED'>

<!ENTITY % tei_att.global.linking.attribute.copyOf '
copyOf %teidata.pointer;  #IMPLIED'>

<!ENTITY % tei_att.global.linking.attribute.next '
next %teidata.pointer;  #IMPLIED'>

<!ENTITY % tei_att.global.linking.attribute.prev '
prev %teidata.pointer;  #IMPLIED'>

<!ENTITY % tei_att.global.linking.attribute.exclude '
exclude CDATA  #IMPLIED'>

<!ENTITY % tei_att.global.linking.attribute.select '
select CDATA  #IMPLIED'>
<!ENTITY % tei_att.global.linking.attributes '
 %tei_att.global.linking.attribute.corresp;
 %tei_att.global.linking.attribute.synch;
 %tei_att.global.linking.attribute.sameAs;
 %tei_att.global.linking.attribute.copyOf;
 %tei_att.global.linking.attribute.next;
 %tei_att.global.linking.attribute.prev;
 %tei_att.global.linking.attribute.exclude;
 %tei_att.global.linking.attribute.select;'> 
<!ENTITY % tei_att.tableDecoration.attribute.role '
role %teidata.enumerated;  "data" '>

<!ENTITY % tei_att.tableDecoration.attribute.rows '
rows %teidata.count;  "1" '>

<!ENTITY % tei_att.tableDecoration.attribute.cols '
cols %teidata.count;  "1" '>
<!ENTITY % tei_att.tableDecoration.attributes '
 %tei_att.tableDecoration.attribute.role;
 %tei_att.tableDecoration.attribute.rows;
 %tei_att.tableDecoration.attribute.cols;'> 
<<<<<<< HEAD
=======
<!ENTITY % tei_att.global.facs.attribute.facs '
facs CDATA  #IMPLIED'>
<!ENTITY % tei_att.global.facs.attributes '
 %tei_att.global.facs.attribute.facs;'> 
<!ENTITY % tei_att.global.change.attribute.change '
change CDATA  #IMPLIED'>
<!ENTITY % tei_att.global.change.attributes '
 %tei_att.global.change.attribute.change;'> 
<!ENTITY % tei_att.coordinated.attribute.start '
start %teidata.pointer;  #IMPLIED'>

<!ENTITY % tei_att.coordinated.attribute.ulx '
ulx %teidata.numeric;  #IMPLIED'>

<!ENTITY % tei_att.coordinated.attribute.uly '
uly %teidata.numeric;  #IMPLIED'>

<!ENTITY % tei_att.coordinated.attribute.lrx '
lrx %teidata.numeric;  #IMPLIED'>

<!ENTITY % tei_att.coordinated.attribute.lry '
lry %teidata.numeric;  #IMPLIED'>

<!ENTITY % tei_att.coordinated.attribute.points '
points CDATA  #IMPLIED'>
<!ENTITY % tei_att.coordinated.attributes '
 %tei_att.coordinated.attribute.start;
 %tei_att.coordinated.attribute.ulx;
 %tei_att.coordinated.attribute.uly;
 %tei_att.coordinated.attribute.lrx;
 %tei_att.coordinated.attribute.lry;
 %tei_att.coordinated.attribute.points;'> 
>>>>>>> 8f500fe8
<!-- start rest of patterns -->

<!ENTITY % macro.paraContent '(#PCDATA|_DUMMY_model.gLike|%model.phrase;|%model.inter;|%model.global;|lg|_DUMMY_model.lLike)*' >

<!ENTITY % macro.limitedContent '(#PCDATA|%model.limitedPhrase;|%model.inter;)*' >

<!ENTITY % macro.phraseSeq '(#PCDATA|_DUMMY_model.gLike|_DUMMY_model.qLike|%model.phrase;|%model.global;)*' >

<!ENTITY % macro.phraseSeq.limited '(#PCDATA|%model.limitedPhrase;|%model.global;)*' >

<!ENTITY % macro.specialPara '(#PCDATA|_DUMMY_model.gLike|%model.phrase;|%model.inter;|%model.divPart;|%model.global;)*' >

<!-- end patterns -->

<!-- start elements -->

<!--doc:(TEI document) contains a single TEI-conformant document, combining a single TEI header with one or more members of the model.resource class. Multiple TEI elements may be combined within a TEI (or teiCorpus) element. [4. Default Text Structure 15.1. Varieties of Composite Text] -->
<!ELEMENT TEI (teiHeader,(text)?)>
<!ATTLIST TEI xmlns CDATA "http://www.tei-c.org/ns/1.0">
<!ATTLIST TEI
 %tei_att.global.attributes;
 %tei_att.typed.attributes;
version %teidata.version;  #IMPLIED >
<!ATTLIST TEI xsi:schemaLocation CDATA #IMPLIED
 xmlns:xsi CDATA #FIXED 'http://www.w3.org/2001/XMLSchema-instance'
 >
<!--doc:contains a summary or formal abstract prefixed to an existing source document by the encoder. [2.4.4. Abstracts] -->
<!ELEMENT abstract (#PCDATA|%model.pLike;|%model.listLike;|%model.divLike;)*>
<!ATTLIST abstract xmlns CDATA "http://www.tei-c.org/ns/1.0">
<!ATTLIST abstract
 %tei_att.global.attributes; >
<!--doc:(address line) contains one line of a postal address. [3.5.2. Addresses 2.2.4. Publication, Distribution, Licensing, etc. 3.11.2.4. Imprint, Size of a Document, and Reprint Information] -->
<!ELEMENT addrLine %macro.phraseSeq;>
<!ATTLIST addrLine xmlns CDATA "http://www.tei-c.org/ns/1.0">
<!ATTLIST addrLine
 %tei_att.global.attributes; >
<!--doc:contains a postal address, for example of a publisher, an organization, or an individual. [3.5.2. Addresses 2.2.4. Publication, Distribution, Licensing, etc. 3.11.2.4. Imprint, Size of a Document, and Reprint Information] -->
<!ELEMENT address (((%model.global;)*,((%model.addrPart;),(%model.global;)*)+))>
<!ATTLIST address xmlns CDATA "http://www.tei-c.org/ns/1.0">
<!ATTLIST address
 %tei_att.global.attributes; >
<!--doc:contains an informal description of a person's present or past affiliation with some organization, for example an employer or sponsor. [15.2.2. The Participant Description] -->
<!ELEMENT affiliation %macro.phraseSeq;>
<!ATTLIST affiliation xmlns CDATA "http://www.tei-c.org/ns/1.0">
<!ATTLIST affiliation
 %tei_att.global.attributes;
 %tei_att.editLike.attributes;
 %tei_att.datable.attributes;
 %tei_att.naming.attributes;
 %tei_att.typed.attribute.subtype;
type %teidata.enumerated;  #IMPLIED >
<!--doc:(analytic level) contains bibliographic elements describing an item (e.g. an article or poem) published within a monograph or journal and not as an independent publication. [3.11.2.1. Analytic, Monographic, and Series Levels] -->
<!ELEMENT analytic (author|editor|respStmt|title|%model.ptrLike;|date|textLang|idno|availability)*>
<!ATTLIST analytic xmlns CDATA "http://www.tei-c.org/ns/1.0">
<!ATTLIST analytic
 %tei_att.global.attributes; >
<!--doc:(anchor point) attaches an identifier to a point within a text, whether or not it corresponds with a textual element. [8.4.2. Synchronization and Overlap 16.5. Correspondence and Alignment] -->
<!ELEMENT anchor  EMPTY>
<!ATTLIST anchor xmlns CDATA "http://www.tei-c.org/ns/1.0">
<!ATTLIST anchor
 %tei_att.global.attributes;
 %tei_att.typed.attributes; >
<!--doc:(application information) records information about an application which has edited the TEI file. [2.3.11. The Application Information Element] -->
<!ELEMENT appInfo (_DUMMY_model.applicationLike)+>
<!ATTLIST appInfo xmlns CDATA "http://www.tei-c.org/ns/1.0">
<!ATTLIST appInfo
 %tei_att.global.attributes; >
<!--doc:in a bibliographic reference, contains the name(s) of an author, personal or corporate, of a work; for example in the same form as that provided by a recognized bibliographic name authority. [3.11.2.2. Titles, Authors, and Editors 2.2.1. The Title Statement] -->
<!ELEMENT author %macro.phraseSeq;>
<!ATTLIST author xmlns CDATA "http://www.tei-c.org/ns/1.0">
<!ATTLIST author
 %tei_att.global.attributes;
 %tei_att.naming.attributes; >
<!--doc:supplies information about the availability of a text, for example any restrictions on its use or distribution, its copyright status, any licence applying to it, etc. [2.2.4. Publication, Distribution, Licensing, etc.] -->
<!ELEMENT availability (%model.availabilityPart;|%model.pLike;)+>
<!ATTLIST availability xmlns CDATA "http://www.tei-c.org/ns/1.0">
<!ATTLIST availability
 %tei_att.global.attributes;
 %tei_att.declarable.attributes;
status (free|unknown|restricted) #IMPLIED >
<!--doc:(back matter) contains any appendixes, etc. following the main part of a text. [4.7. Back Matter 4. Default Text Structure] -->
<!ELEMENT back (((%model.frontPart;|%model.pLike.front;|%model.pLike;|%model.listLike;|%model.global;)*,(((_DUMMY_model.div1Like),(%model.frontPart;|_DUMMY_model.div1Like|%model.global;)*)|((%model.divLike;),(%model.frontPart;|%model.divLike;|%model.global;)*))?,((_DUMMY_model.divBottomPart),(_DUMMY_model.divBottomPart|%model.global;)*)?))>
<!ATTLIST back xmlns CDATA "http://www.tei-c.org/ns/1.0">
<!ATTLIST back
 %tei_att.global.attributes;
 %tei_att.declaring.attributes; >
<!--doc:(bibliographic citation) contains a loosely-structured bibliographic citation of which the sub-components may or may not be explicitly tagged. [3.11.1. Methods of Encoding Bibliographic References and Lists of References 2.2.7. The Source Description 15.3.2. Declarable Elements] -->
<!ELEMENT bibl (#PCDATA|_DUMMY_model.gLike|%model.highlighted;|%model.pPart.data;|_DUMMY_model.pPart.edit|_DUMMY_model.segLike|%model.ptrLike;|%model.biblPart;|%model.global;)*>
<!ATTLIST bibl xmlns CDATA "http://www.tei-c.org/ns/1.0">
<!ATTLIST bibl
 %tei_att.global.attributes;
 %tei_att.declarable.attributes;
 %tei_att.typed.attributes;
 %tei_att.sortable.attributes;
 %tei_att.docStatus.attributes; >
<!--doc:(scope of bibliographic reference) defines the scope of a bibliographic reference, for example as a list of page numbers, or a named subdivision of a larger work. [3.11.2.5. Scopes and Ranges in Bibliographic Citations] -->
<!ELEMENT biblScope %macro.phraseSeq;>
<!ATTLIST biblScope xmlns CDATA "http://www.tei-c.org/ns/1.0">
<!ATTLIST biblScope
 %tei_att.global.attributes;
 %tei_att.citing.attributes; >
<!--doc:(structured bibliographic citation) contains a structured bibliographic citation, in which only bibliographic sub-elements appear and in a specified order. [3.11.1. Methods of Encoding Bibliographic References and Lists of References 2.2.7. The Source Description 15.3.2. Declarable Elements] -->
<!ELEMENT biblStruct (((analytic)*,(monogr,(series)*)+,(%model.noteLike;|%model.ptrLike;|relatedItem|citedRange)*))>
<!ATTLIST biblStruct xmlns CDATA "http://www.tei-c.org/ns/1.0">
<!ATTLIST biblStruct
 %tei_att.global.attributes;
 %tei_att.declarable.attributes;
 %tei_att.typed.attributes;
 %tei_att.sortable.attributes;
 %tei_att.docStatus.attributes; >
<!--doc:(text body) contains the whole body of a single unitary text, excluding any front or back matter. [4. Default Text Structure] -->
<!ELEMENT body (((%model.global;)*,((%model.divTop;),(%model.global;|%model.divTop;)*)?,((_DUMMY_model.divGenLike),(%model.global;|_DUMMY_model.divGenLike)*)?,(((%model.divLike;),(%model.global;|_DUMMY_model.divGenLike)*)+|((_DUMMY_model.div1Like),(%model.global;|_DUMMY_model.divGenLike)*)+|(((%model.common;),(%model.global;)*)+,(((%model.divLike;),(%model.global;|_DUMMY_model.divGenLike)*)+|((_DUMMY_model.div1Like),(%model.global;|_DUMMY_model.divGenLike)*)+)?)),((%model.divBottom;),(%model.global;)*)*))>
<!ATTLIST body xmlns CDATA "http://www.tei-c.org/ns/1.0">
<!ATTLIST body
 %tei_att.global.attributes;
 %tei_att.declaring.attributes; >
<!--doc:contains one cell of a table. [14.1.1. TEI Tables] -->
<!ELEMENT cell %macro.specialPara;>
<!ATTLIST cell xmlns CDATA "http://www.tei-c.org/ns/1.0">
<!ATTLIST cell
 %tei_att.global.attributes;
 %tei_att.tableDecoration.attributes; >
<!--doc:(classification code) contains the classification code used for this text in some standard classification system. [2.4.3. The Text Classification] -->
<!ELEMENT classCode %macro.phraseSeq.limited;>
<!ATTLIST classCode xmlns CDATA "http://www.tei-c.org/ns/1.0">
<!ATTLIST classCode
 %tei_att.global.attributes;
scheme %teidata.pointer;  #REQUIRED >
<!--doc:defines how to calculate one unit of measure in terms of another. [2.3.9. The Unit Declaration] -->
<!ELEMENT conversion  EMPTY>
<!ATTLIST conversion xmlns CDATA "http://www.tei-c.org/ns/1.0">
<!ATTLIST conversion
 %tei_att.global.attributes;
 %tei_att.datable.attributes;
 %tei_att.formula.attributes;
fromUnit %teidata.pointer;  #REQUIRED
toUnit %teidata.pointer;  #REQUIRED >
<!--doc:(correspondence action) contains a structured description of the place, the name of a person/organization and the date related to the sending/receiving of a message or any other action related to the correspondence. [2.4.6. Correspondence Description] -->
<!ELEMENT correspAction ((%model.correspActionPart;)+|(%model.pLike;)+)>
<!ATTLIST correspAction xmlns CDATA "http://www.tei-c.org/ns/1.0">
<!ATTLIST correspAction
 %tei_att.global.attributes;
 %tei_att.typed.attribute.subtype;
 %tei_att.sortable.attributes;
type %teidata.enumerated;  #IMPLIED >
<!--doc:(correspondence context) provides references to preceding or following correspondence related to this piece of correspondence. [2.4.6. Correspondence Description] -->
<!ELEMENT correspContext (%model.correspContextPart;)+>
<!ATTLIST correspContext xmlns CDATA "http://www.tei-c.org/ns/1.0">
<!ATTLIST correspContext
 %tei_att.global.attributes; >
<!--doc:(correspondence
    description) contains a description of the actions related to one act of correspondence. [2.4.6. Correspondence Description] -->
<!ELEMENT correspDesc ((%model.correspDescPart;)+|(%model.pLike;)+)>
<!ATTLIST correspDesc xmlns CDATA "http://www.tei-c.org/ns/1.0">
<!ATTLIST correspDesc
 %tei_att.declarable.attributes;
 %tei_att.canonical.attributes;
 %tei_att.global.attributes;
 %tei_att.typed.attributes; >
<!--doc:contains the name of a geo-political unit, such as a nation, country, colony, or commonwealth, larger than or administratively superior to a region and smaller than a bloc. [13.2.3. Place Names] -->
<!ELEMENT country %macro.phraseSeq;>
<!ATTLIST country xmlns CDATA "http://www.tei-c.org/ns/1.0">
<!ATTLIST country
 %tei_att.global.attributes;
 %tei_att.naming.attributes;
 %tei_att.typed.attributes;
 %tei_att.datable.attributes; >
<!--doc:contains a date in any format. [3.5.4. Dates and Times 2.2.4. Publication, Distribution, Licensing, etc. 2.6. The Revision Description 3.11.2.4. Imprint, Size of a Document, and Reprint Information 15.2.3. The Setting Description 13.3.7. Dates and Times] -->
<!ELEMENT date (#PCDATA|_DUMMY_model.gLike|%model.phrase;|%model.global;)*>
<!ATTLIST date xmlns CDATA "http://www.tei-c.org/ns/1.0">
<!ATTLIST date
 %tei_att.global.attributes;
 %tei_att.canonical.attributes;
 %tei_att.datable.attributes;
 %tei_att.editLike.attributes;
 %tei_att.dimensions.attributes;
 %tei_att.typed.attributes; >
<!--doc:(description) contains a brief description of the object documented by its parent element, typically a documentation element or an entity. [22.4.1. Description of Components] -->
<!ELEMENT desc %macro.limitedContent;>
<!ATTLIST desc xmlns CDATA "http://www.tei-c.org/ns/1.0">
<!ATTLIST desc
 %tei_att.global.attributes;
 %tei_att.translatable.attributes;
 %tei_att.typed.attribute.subtype;
type %teidata.enumerated;  #IMPLIED >
<!--doc:(text division) contains a subdivision of the front, body, or back of a text. [4.1. Divisions of the Body] -->
<!ELEMENT div (((%model.divTop;|%model.global;)*,((((%model.divLike;|_DUMMY_model.divGenLike),(%model.global;)*)+|(((%model.common;),(%model.global;)*)+,((%model.divLike;|_DUMMY_model.divGenLike),(%model.global;)*)*)),((%model.divBottom;),(%model.global;)*)*)?))>
<!ATTLIST div xmlns CDATA "http://www.tei-c.org/ns/1.0">
<!ATTLIST div
 %tei_att.global.attributes;
 %tei_att.divLike.attributes;
 %tei_att.typed.attributes;
 %tei_att.declaring.attributes;
 %tei_att.written.attributes; >
<!--doc:describes the particularities of one edition of a text. [2.2.2. The Edition Statement] -->
<!ELEMENT edition %macro.phraseSeq;>
<!ATTLIST edition xmlns CDATA "http://www.tei-c.org/ns/1.0">
<!ATTLIST edition
 %tei_att.global.attributes; >
<!--doc:(edition statement) groups information relating to one edition of a text. [2.2.2. The Edition Statement 2.2. The File Description] -->
<!ELEMENT editionStmt ((%model.pLike;)+|(edition,(%model.respLike;)*))>
<!ATTLIST editionStmt xmlns CDATA "http://www.tei-c.org/ns/1.0">
<!ATTLIST editionStmt
 %tei_att.global.attributes; >
<!--doc:contains a secondary statement of responsibility for a bibliographic item, for example the name of an individual, institution or organization, (or of several such) acting as editor, compiler, translator, etc. [3.11.2.2. Titles, Authors, and Editors] -->
<!ELEMENT editor %macro.phraseSeq;>
<!ATTLIST editor xmlns CDATA "http://www.tei-c.org/ns/1.0">
<!ATTLIST editor
 %tei_att.global.attributes;
 %tei_att.naming.attributes; >
<!--doc:(electronic mail address) contains an email address identifying a location to which email messages can be delivered. [3.5.2. Addresses] -->
<!ELEMENT email %macro.phraseSeq;>
<!ATTLIST email xmlns CDATA "http://www.tei-c.org/ns/1.0">
<!ATTLIST email
 %tei_att.global.attributes; >
<!--doc:(encoding description) documents the relationship between an electronic text and the source or sources from which it was derived. [2.3. The Encoding Description 2.1.1. The TEI Header and Its Components] -->
<!ELEMENT encodingDesc (%model.encodingDescPart;|%model.pLike;)+>
<!ATTLIST encodingDesc xmlns CDATA "http://www.tei-c.org/ns/1.0">
<!ATTLIST encodingDesc
 %tei_att.global.attributes; >
<<<<<<< HEAD
=======
<!--doc:contains a representation of some written source in the form of a set of images rather than as transcribed or encoded text. [11.1. Digital Facsimiles] -->
<!ELEMENT facsimile (((front)?,(%model.graphicLike;|surface|surfaceGrp)+,(back)?))>
<!ATTLIST facsimile xmlns CDATA "http://www.tei-c.org/ns/1.0">
<!ATTLIST facsimile
 %tei_att.global.attributes;
 %tei_att.declaring.attributes; >
>>>>>>> 8f500fe8
<!--doc:(description of figure) contains a brief prose description of the appearance or content of a graphic figure, for use when documenting an image without displaying it. [14.4. Specific Elements for Graphic Images] -->
<!ELEMENT figDesc %macro.limitedContent;>
<!ATTLIST figDesc xmlns CDATA "http://www.tei-c.org/ns/1.0">
<!ATTLIST figDesc
 %tei_att.global.attributes; >
<!--doc:groups elements representing or containing graphic information such as an illustration, formula, or figure. [14.4. Specific Elements for Graphic Images] -->
<!ELEMENT figure (%model.headLike;|%model.common;|figDesc|%model.graphicLike;|%model.global;|%model.divBottom;)*>
<!ATTLIST figure xmlns CDATA "http://www.tei-c.org/ns/1.0">
<!ATTLIST figure
 %tei_att.global.attributes;
 %tei_att.placement.attributes;
 %tei_att.typed.attributes;
 %tei_att.written.attributes; >
<!--doc:(file description) contains a full bibliographic description of an electronic file. [2.2. The File Description 2.1.1. The TEI Header and Its Components] -->
<!ELEMENT fileDesc (((titleStmt,(editionStmt)?,(extent)?,publicationStmt,(seriesStmt)?,(notesStmt)?),(sourceDesc)+))>
<!ATTLIST fileDesc xmlns CDATA "http://www.tei-c.org/ns/1.0">
<!ATTLIST fileDesc
 %tei_att.global.attributes; >
<!--doc:contains a forename, given or baptismal name. [13.2.1. Personal Names] -->
<!ELEMENT forename %macro.phraseSeq;>
<!ATTLIST forename xmlns CDATA "http://www.tei-c.org/ns/1.0">
<!ATTLIST forename
 %tei_att.global.attributes;
 %tei_att.personal.attributes;
 %tei_att.typed.attributes; >
<!--doc:contains a mathematical or other formula. [14.2. Formulæ and Mathematical Expressions] -->
<!ELEMENT formula (#PCDATA|%model.graphicLike;|%model.hiLike;)*>
<!ATTLIST formula xmlns CDATA "http://www.tei-c.org/ns/1.0">
<!ATTLIST formula
 %tei_att.global.attributes;
 %tei_att.notated.attributes; >
<!--doc:(front matter) contains any prefatory matter (headers, abstracts, title page, prefaces, dedications, etc.) found at the start of a document, before the main body. [4.6. Title Pages 4. Default Text Structure] -->
<!ELEMENT front (((%model.frontPart;|%model.pLike;|%model.pLike.front;|%model.global;)*,((((_DUMMY_model.div1Like),(_DUMMY_model.div1Like|%model.frontPart;|%model.global;)*)|((%model.divLike;),(%model.divLike;|%model.frontPart;|%model.global;)*)),((%model.divBottom;),(%model.divBottom;|%model.global;)*)?)?))>
<!ATTLIST front xmlns CDATA "http://www.tei-c.org/ns/1.0">
<!ATTLIST front
 %tei_att.global.attributes;
 %tei_att.declaring.attributes; >
<!--doc:indicates the location of a graphic or illustration, either forming part of a text, or providing an image of it. [3.9. Graphics and Other Non-textual Components 11.1. Digital Facsimiles] -->
<!ELEMENT graphic (%model.descLike;)*>
<!ATTLIST graphic xmlns CDATA "http://www.tei-c.org/ns/1.0">
<!ATTLIST graphic
 %tei_att.global.attributes;
 %tei_att.media.attributes;
 %tei_att.resourced.attributes;
 %tei_att.declaring.attributes; >
<!--doc:(heading) contains any type of heading, for example the title of a section, or the heading of a list, glossary, manuscript description, etc. [4.2.1. Headings and Trailers] -->
<!ELEMENT head (#PCDATA|lg|_DUMMY_model.gLike|%model.phrase;|%model.inter;|_DUMMY_model.lLike|%model.global;)*>
<!ATTLIST head xmlns CDATA "http://www.tei-c.org/ns/1.0">
<!ATTLIST head
 %tei_att.global.attributes;
 %tei_att.typed.attributes;
 %tei_att.placement.attributes;
 %tei_att.written.attributes; >
<!--doc:(highlighted) marks a word or phrase as graphically distinct from the surrounding text, for reasons concerning which no claim is made. [3.3.2.2. Emphatic Words and Phrases 3.3.2. Emphasis, Foreign Words, and Unusual Language] -->
<!ELEMENT hi %macro.paraContent;>
<!ATTLIST hi xmlns CDATA "http://www.tei-c.org/ns/1.0">
<!ATTLIST hi
 %tei_att.global.attributes;
 %tei_att.written.attributes; >
<!--doc:(identifier) supplies any form of identifier used to identify some object, such as a bibliographic item, a person, a title, an organization, etc. in a standardized way. [13.3.1. Basic Principles 2.2.4. Publication, Distribution, Licensing, etc. 2.2.5. The Series Statement 3.11.2.4. Imprint, Size of a Document, and Reprint Information] -->
<!ELEMENT idno (#PCDATA|_DUMMY_model.gLike|idno)*>
<!ATTLIST idno xmlns CDATA "http://www.tei-c.org/ns/1.0">
<!ATTLIST idno
 %tei_att.global.attributes;
 %tei_att.sortable.attributes;
 %tei_att.datable.attributes;
 %tei_att.typed.attribute.subtype;
type %teidata.enumerated;  #IMPLIED >
<!--doc:groups information relating to the publication or distribution of a bibliographic item. [3.11.2.4. Imprint, Size of a Document, and Reprint Information] -->
<!ELEMENT imprint (biblScope|date|pubPlace|publisher)*>
<!ATTLIST imprint xmlns CDATA "http://www.tei-c.org/ns/1.0">
<!ATTLIST imprint
 %tei_att.global.attributes; >
<!--doc:contains one component of a list. [3.7. Lists 2.6. The Revision Description] -->
<!ELEMENT item %macro.specialPara;>
<!ATTLIST item xmlns CDATA "http://www.tei-c.org/ns/1.0">
<!ATTLIST item
 %tei_att.global.attributes;
 %tei_att.sortable.attributes; >
<!--doc:contains a list of keywords or phrases identifying the topic or nature of a text. [2.4.3. The Text Classification] -->
<!ELEMENT keywords ((#PCDATA|term)*,(list)?)>
<!ATTLIST keywords xmlns CDATA "http://www.tei-c.org/ns/1.0">
<!ATTLIST keywords
 %tei_att.global.attributes;
scheme %teidata.pointer;  #IMPLIED >
<!--doc:contains any label or heading used to identify part of a text, typically but not exclusively in a list or glossary. [3.7. Lists] -->
<!ELEMENT label %macro.phraseSeq;>
<!ATTLIST label xmlns CDATA "http://www.tei-c.org/ns/1.0">
<!ATTLIST label
 %tei_att.global.attributes;
 %tei_att.typed.attributes;
 %tei_att.placement.attributes;
 %tei_att.written.attributes; >
<!--doc:contains information about a licence or other legal agreement applicable to the text. [2.2.4. Publication, Distribution, Licensing, etc.] -->
<!ELEMENT licence %macro.specialPara;>
<!ATTLIST licence xmlns CDATA "http://www.tei-c.org/ns/1.0">
<!ATTLIST licence
 %tei_att.global.attributes;
 %tei_att.pointing.attributes;
 %tei_att.datable.attributes; >
<!--doc:defines an association or hypertextual link among elements or passages, of some type not more precisely specifiable by other elements. [16.1. Links] -->
<!ELEMENT link  EMPTY>
<!ATTLIST link xmlns CDATA "http://www.tei-c.org/ns/1.0">
<!ATTLIST link
 %tei_att.global.attributes;
 %tei_att.pointing.attributes;
 %tei_att.typed.attributes; >
<!--doc:contains any sequence of items organized as a list. [3.7. Lists] -->
<!ELEMENT list (((%model.divTop;|%model.global;|(desc)*)*,((item,(%model.global;)*)+|((headLabel)?,(headItem)?,(label,(%model.global;)*,item,(%model.global;)*)+)),((%model.divBottom;),(%model.global;)*)*))>
<!ATTLIST list xmlns CDATA "http://www.tei-c.org/ns/1.0">
<!ATTLIST list
 %tei_att.global.attributes;
 %tei_att.sortable.attributes;
 %tei_att.typed.attribute.subtype;
type %teidata.enumerated;  #IMPLIED >
<!--doc:(citation list) contains a list of bibliographic citations of any kind. [3.11.1. Methods of Encoding Bibliographic References and Lists of References 2.2.7. The Source Description 15.3.2. Declarable Elements] -->
<!ELEMENT listBibl (%model.biblLike;)*>
<!ATTLIST listBibl xmlns CDATA "http://www.tei-c.org/ns/1.0">
<!ATTLIST listBibl
 %tei_att.global.attributes;
 %tei_att.sortable.attributes;
 %tei_att.declarable.attributes;
 %tei_att.typed.attributes; >
<!--doc:(list of objects) contains a list of descriptions, each of which provides information about an identifiable physical object. [13.3.5. Objects] -->
<!ELEMENT listObject (((%model.headLike;)*,(desc)*,(%model.objectLike;)+,(relation|listRelation)*))>
<!ATTLIST listObject xmlns CDATA "http://www.tei-c.org/ns/1.0">
<!ATTLIST listObject
 %tei_att.global.attributes;
 %tei_att.typed.attributes;
 %tei_att.declarable.attributes;
 %tei_att.sortable.attributes; >
<!--doc:contains the formalized descriptive title for a meeting or conference, for use in a bibliographic description for an item derived from such a meeting, or as a heading or preamble to publications emanating from it. [3.11.2.2. Titles, Authors, and Editors] -->
<!ELEMENT meeting %macro.limitedContent;>
<!ATTLIST meeting xmlns CDATA "http://www.tei-c.org/ns/1.0">
<!ATTLIST meeting
 %tei_att.global.attributes;
 %tei_att.canonical.attributes; >
<!--doc:(monographic level) contains bibliographic elements describing an item (e.g. a book or journal) published as an independent item (i.e. as a separate physical object). [3.11.2.1. Analytic, Monographic, and Series Levels] -->
<!ELEMENT monogr (imprint|author|editor|meeting|title|%model.ptrLike;|idno|availability|%model.noteLike;|edition|biblScope)*>
<!ATTLIST monogr xmlns CDATA "http://www.tei-c.org/ns/1.0">
<!ATTLIST monogr
 %tei_att.global.attributes; >
<!--doc:(name, proper noun) contains a proper noun or noun phrase. [3.5.1. Referring Strings] -->
<!ELEMENT name %macro.phraseSeq;>
<!ATTLIST name xmlns CDATA "http://www.tei-c.org/ns/1.0">
<!ATTLIST name
 %tei_att.global.attributes;
 %tei_att.personal.attributes;
 %tei_att.datable.attributes;
 %tei_att.editLike.attributes;
 %tei_att.typed.attributes; >
<!--doc:contains a note or annotation. [3.8.1. Notes and Simple Annotation 2.2.6. The Notes Statement 3.11.2.8. Notes and Statement of Language 9.3.5.4. Notes within Entries] -->
<!ELEMENT note %macro.specialPara;>
<!ATTLIST note xmlns CDATA "http://www.tei-c.org/ns/1.0">
<!ATTLIST note
 %tei_att.global.attributes;
 %tei_att.placement.attributes;
 %tei_att.pointing.attributes;
 %tei_att.typed.attributes;
 %tei_att.written.attributes;
anchored %teidata.truthValue;  "true" 
targetEnd CDATA  #IMPLIED >
<!--doc:(notes statement) collects together any notes providing information about a text additional to that recorded in other parts of the bibliographic description. [2.2.6. The Notes Statement 2.2. The File Description] -->
<!ELEMENT notesStmt (%model.noteLike;|relatedItem)+>
<!ATTLIST notesStmt xmlns CDATA "http://www.tei-c.org/ns/1.0">
<!ATTLIST notesStmt
 %tei_att.global.attributes; >
<!--doc:contains a description of a single identifiable physical object. [13.3.5. Objects] -->
<!ELEMENT object (((objectIdentifier)+,(%model.headLike;)*,((%model.pLike;)*|((msContents)?,(physDesc)?,(history)?,(additional)?)),(%model.noteLike;|%model.biblLike;|linkGrp|link)*,(object)?))>
<!ATTLIST object xmlns CDATA "http://www.tei-c.org/ns/1.0">
<!ATTLIST object
 %tei_att.global.attributes;
 %tei_att.sortable.attributes;
 %tei_att.typed.attributes;
 %tei_att.declaring.attributes;
 %tei_att.docStatus.attributes;
 %tei_att.canonical.attributes; >
<!--doc:(object identifier) groups one or more identifiers or pieces of locating information concerning a single object. [13.3.5. Objects] -->
<!ELEMENT objectIdentifier (%model.placeNamePart;|institution|repository|collection|idno|msName|objectName|altIdentifier|address)*>
<!ATTLIST objectIdentifier xmlns CDATA "http://www.tei-c.org/ns/1.0">
<!ATTLIST objectIdentifier
 %tei_att.global.attributes; >
<!--doc:(name of an object) contains a proper noun or noun phrase used to refer to an object. [13.2.4. Object Names] -->
<!ELEMENT objectName %macro.phraseSeq;>
<!ATTLIST objectName xmlns CDATA "http://www.tei-c.org/ns/1.0">
<!ATTLIST objectName
 %tei_att.datable.attributes;
 %tei_att.editLike.attributes;
 %tei_att.global.attributes;
 %tei_att.personal.attributes;
 %tei_att.typed.attributes; >
<!--doc:(organization) provides information about an identifiable organization such as a business, a tribe, or any other grouping of people. [13.2.2. Organizational Names] -->
<!ELEMENT org (((%model.headLike;)*,((%model.pLike;)*|(%model.labelLike;|%model.nameLike;|_DUMMY_model.placeLike|_DUMMY_model.orgPart|%model.milestoneLike;)*),(%model.noteLike;|%model.biblLike;|linkGrp|link|ptr)*,(%model.personLike;)*))>
<!ATTLIST org xmlns CDATA "http://www.tei-c.org/ns/1.0">
<!ATTLIST org
 %tei_att.global.attributes;
 %tei_att.typed.attributes;
 %tei_att.editLike.attributes;
 %tei_att.sortable.attributes;
role CDATA  #IMPLIED >
<!--doc:(organization name) contains an organizational name. [13.2.2. Organizational Names] -->
<!ELEMENT orgName %macro.phraseSeq;>
<!ATTLIST orgName xmlns CDATA "http://www.tei-c.org/ns/1.0">
<!ATTLIST orgName
 %tei_att.global.attributes;
 %tei_att.datable.attributes;
 %tei_att.editLike.attributes;
 %tei_att.personal.attributes;
 %tei_att.typed.attributes; >
<!--doc:(paragraph) marks paragraphs in prose. [3.1. Paragraphs 7.2.5. Speech Contents] -->
<!ELEMENT p %macro.paraContent;>
<!ATTLIST p xmlns CDATA "http://www.tei-c.org/ns/1.0">
<!ATTLIST p
 %tei_att.global.attributes;
 %tei_att.declaring.attributes;
 %tei_att.fragmentable.attributes;
 %tei_att.written.attributes; >
<!--doc:(personal name) contains a proper noun or proper-noun phrase referring to a person, possibly including one or more of the person's forenames, surnames, honorifics, added names, etc. [13.2.1. Personal Names] -->
<!ELEMENT persName %macro.phraseSeq;>
<!ATTLIST persName xmlns CDATA "http://www.tei-c.org/ns/1.0">
<!ATTLIST persName
 %tei_att.global.attributes;
 %tei_att.datable.attributes;
 %tei_att.editLike.attributes;
 %tei_att.personal.attributes;
 %tei_att.typed.attributes; >
<!--doc:provides information about one of the personalities identified for a given individual, where an individual has multiple personalities. [13.3.2. The Person Element] -->
<!ELEMENT persona ((%model.pLike;)+|(%model.personPart;|%model.global;)*)>
<!ATTLIST persona xmlns CDATA "http://www.tei-c.org/ns/1.0">
<!ATTLIST persona
 %tei_att.global.attributes;
 %tei_att.editLike.attributes;
 %tei_att.sortable.attributes;
role NMTOKENS  #IMPLIED
sex CDATA  #IMPLIED
age %teidata.enumerated;  #IMPLIED >
<!--doc:(postal box or post office box) contains a number or other identifier for some postal delivery point other than a street address. [3.5.2. Addresses] -->
<!ELEMENT postBox (#PCDATA)>
<!ATTLIST postBox xmlns CDATA "http://www.tei-c.org/ns/1.0">
<!ATTLIST postBox
 %tei_att.global.attributes; >
<!--doc:(postal code) contains a numerical or alphanumeric code used as part of a postal address to simplify sorting or delivery of mail. [3.5.2. Addresses] -->
<!ELEMENT postCode (#PCDATA)>
<!ATTLIST postCode xmlns CDATA "http://www.tei-c.org/ns/1.0">
<!ATTLIST postCode
 %tei_att.global.attributes; >
<!--doc:(text-profile description) provides a detailed description of non-bibliographic aspects of a text, specifically the languages and sublanguages used, the situation in which it was produced, the participants and their setting. [2.4. The Profile Description 2.1.1. The TEI Header and Its Components] -->
<!ELEMENT profileDesc (%model.profileDescPart;)*>
<!ATTLIST profileDesc xmlns CDATA "http://www.tei-c.org/ns/1.0">
<!ATTLIST profileDesc
 %tei_att.global.attributes; >
<!--doc:(pointer) defines a pointer to another location. [3.6. Simple Links and Cross-References 16.1. Links] -->
<!ELEMENT ptr  EMPTY>
<!ATTLIST ptr xmlns CDATA "http://www.tei-c.org/ns/1.0">
<!ATTLIST ptr
 %tei_att.global.attributes;
 %tei_att.pointing.attributes;
 %tei_att.internetMedia.attributes;
 %tei_att.typed.attributes;
 %tei_att.declaring.attributes;
 %tei_att.cReferencing.attributes; >
<!--doc:(publication place) contains the name of the place where a bibliographic item was published. [3.11.2.4. Imprint, Size of a Document, and Reprint Information] -->
<!ELEMENT pubPlace %macro.phraseSeq;>
<!ATTLIST pubPlace xmlns CDATA "http://www.tei-c.org/ns/1.0">
<!ATTLIST pubPlace
 %tei_att.global.attributes;
 %tei_att.naming.attributes; >
<!--doc:(publication statement) groups information concerning the publication or distribution of an electronic or other text. [2.2.4. Publication, Distribution, Licensing, etc. 2.2. The File Description] -->
<!ELEMENT publicationStmt (((%model.publicationStmtPart.agency;),(%model.publicationStmtPart.detail;)*)+|(%model.pLike;)+)>
<!ATTLIST publicationStmt xmlns CDATA "http://www.tei-c.org/ns/1.0">
<!ATTLIST publicationStmt
 %tei_att.global.attributes; >
<!--doc:provides the name of the organization responsible for the publication or distribution of a bibliographic item. [3.11.2.4. Imprint, Size of a Document, and Reprint Information 2.2.4. Publication, Distribution, Licensing, etc.] -->
<!ELEMENT publisher %macro.phraseSeq;>
<!ATTLIST publisher xmlns CDATA "http://www.tei-c.org/ns/1.0">
<!ATTLIST publisher
 %tei_att.global.attributes;
 %tei_att.canonical.attributes; >
<!--doc:(reference) defines a reference to another location, possibly modified by additional text or comment. [3.6. Simple Links and Cross-References 16.1. Links] -->
<!ELEMENT ref %macro.paraContent;>
<!ATTLIST ref xmlns CDATA "http://www.tei-c.org/ns/1.0">
<!ATTLIST ref
 %tei_att.global.attributes;
 %tei_att.pointing.attributes;
 %tei_att.internetMedia.attributes;
 %tei_att.typed.attributes;
 %tei_att.declaring.attributes;
 %tei_att.cReferencing.attributes; >
<!--doc:contains the name of an administrative unit such as a state, province, or county, larger than a settlement, but smaller than a country. [13.2.3. Place Names] -->
<!ELEMENT region %macro.phraseSeq;>
<!ATTLIST region xmlns CDATA "http://www.tei-c.org/ns/1.0">
<!ATTLIST region
 %tei_att.global.attributes;
 %tei_att.naming.attributes;
 %tei_att.typed.attributes;
 %tei_att.datable.attributes; >
<!--doc:contains a name component which indicates that the referent has a particular role or position in society, such as an official title or rank. [13.2.1. Personal Names] -->
<!ELEMENT roleName %macro.phraseSeq;>
<!ATTLIST roleName xmlns CDATA "http://www.tei-c.org/ns/1.0">
<!ATTLIST roleName
 %tei_att.global.attributes;
 %tei_att.personal.attributes;
 %tei_att.typed.attributes; >
<!--doc:contains one row of a table. [14.1.1. TEI Tables] -->
<!ELEMENT row (cell)+>
<!ATTLIST row xmlns CDATA "http://www.tei-c.org/ns/1.0">
<!ATTLIST row
 %tei_att.global.attributes;
 %tei_att.tableDecoration.attributes; >
<!--doc:(schema reference) describes or points to a related customization or schema file [2.3.10. The Schema Specification] -->
<!ELEMENT schemaRef (((%model.descLike;)?))>
<!ATTLIST schemaRef xmlns CDATA "http://www.tei-c.org/ns/1.0">
<!ATTLIST schemaRef
 %tei_att.global.attributes;
 %tei_att.typed.attributes;
 %tei_att.resourced.attributes;
key %teidata.xmlName;  #IMPLIED >
<!--doc:(series information) contains information about the series in which a book or other bibliographic item has appeared. [3.11.2.1. Analytic, Monographic, and Series Levels] -->
<!ELEMENT series (#PCDATA|_DUMMY_model.gLike|title|%model.ptrLike;|editor|respStmt|biblScope|idno|textLang|%model.global;|availability)*>
<!ATTLIST series xmlns CDATA "http://www.tei-c.org/ns/1.0">
<!ATTLIST series
 %tei_att.global.attributes; >
<!--doc:(series statement) groups information about the series, if any, to which a publication belongs. [2.2.5. The Series Statement 2.2. The File Description] -->
<!ELEMENT seriesStmt ((%model.pLike;)+|((title)+,(editor|respStmt)*,(idno|biblScope)*))>
<!ATTLIST seriesStmt xmlns CDATA "http://www.tei-c.org/ns/1.0">
<!ATTLIST seriesStmt
 %tei_att.global.attributes; >
<!--doc:contains the name of a settlement such as a city, town, or village identified as a single geo-political or administrative unit. [13.2.3. Place Names] -->
<!ELEMENT settlement %macro.phraseSeq;>
<!ATTLIST settlement xmlns CDATA "http://www.tei-c.org/ns/1.0">
<!ATTLIST settlement
 %tei_att.global.attributes;
 %tei_att.naming.attributes;
 %tei_att.typed.attributes;
 %tei_att.datable.attributes; >
<!--doc:(source description) describes the source(s) from which an electronic text was derived or generated, typically a bibliographic description in the case of a digitized text, or a phrase such as "born digital" for a text which has no previous existence. [2.2.7. The Source Description] -->
<!ELEMENT sourceDesc ((%model.pLike;)+|(%model.biblLike;|_DUMMY_model.sourceDescPart|%model.listLike;)+)>
<!ATTLIST sourceDesc xmlns CDATA "http://www.tei-c.org/ns/1.0">
<!ATTLIST sourceDesc
 %tei_att.global.attributes;
 %tei_att.declarable.attributes; >
<!--doc:Functions as a container element for linked data, contextual information, and stand-off annotations embedded in a TEI document. [16.10. The standOff Container] -->
<!ELEMENT standOff (%model.standOffPart;)+>
<!ATTLIST standOff xmlns CDATA "http://www.tei-c.org/ns/1.0">
<!ATTLIST standOff
 %tei_att.global.attributes;
 %tei_att.typed.attributes;
 %tei_att.declaring.attributes; >
<!--doc:contains a full street address including any name or number identifying a building as well as the name of the street or route on which it is located. [3.5.2. Addresses] -->
<!ELEMENT street %macro.phraseSeq;>
<!ATTLIST street xmlns CDATA "http://www.tei-c.org/ns/1.0">
<!ATTLIST street
 %tei_att.global.attributes; >
<!--doc:defines a written surface as a two-dimensional coordinate space, optionally grouping one or more graphic representations of that space, zones of interest within that space, and transcriptions of the writing within them. [11.1. Digital Facsimiles 11.2.2. Embedded Transcription] -->
<!ELEMENT surface (((%model.global;|%model.labelLike;|%model.graphicLike;)*,((zone|line|path|surface|surfaceGrp),(%model.global;)*)*))>
<!ATTLIST surface xmlns CDATA "http://www.tei-c.org/ns/1.0">
<!ATTLIST surface
 %tei_att.global.attributes;
 %tei_att.coordinated.attributes;
 %tei_att.declaring.attributes;
 %tei_att.typed.attributes;
attachment %teidata.enumerated;  #IMPLIED
flipping %teidata.truthValue;  #IMPLIED >
<!--doc:contains a family (inherited) name, as opposed to a given, baptismal, or nick name. [13.2.1. Personal Names] -->
<!ELEMENT surname %macro.phraseSeq;>
<!ATTLIST surname xmlns CDATA "http://www.tei-c.org/ns/1.0">
<!ATTLIST surname
 %tei_att.global.attributes;
 %tei_att.personal.attributes;
 %tei_att.typed.attributes; >
<!--doc:contains text displayed in tabular form, in rows and columns. [14.1.1. TEI Tables] -->
<!ELEMENT table (#PCDATA)?>
<!ATTLIST table xmlns CDATA "http://www.tei-c.org/ns/1.0">
<!ATTLIST table
 %tei_att.global.attributes;
 %tei_att.typed.attributes;
rows %teidata.count;  #IMPLIED
cols %teidata.count;  #IMPLIED >
<!--doc:(TEI header) supplies descriptive and declarative metadata associated with a digital resource or set of resources. [2.1.1. The TEI Header and Its Components 15.1. Varieties of Composite Text] -->
<!ELEMENT teiHeader ((fileDesc,(%model.teiHeaderPart;)*,(revisionDesc)?))>
<!ATTLIST teiHeader xmlns CDATA "http://www.tei-c.org/ns/1.0">
<!ATTLIST teiHeader
 %tei_att.global.attributes; >
<!--doc:contains a single-word, multi-word, or symbolic designation which is regarded as a technical term. [3.3.4. Terms, Glosses, Equivalents, and Descriptions] -->
<!ELEMENT term %macro.phraseSeq;>
<!ATTLIST term xmlns CDATA "http://www.tei-c.org/ns/1.0">
<!ATTLIST term
 %tei_att.global.attributes;
 %tei_att.declaring.attributes;
 %tei_att.pointing.attributes;
 %tei_att.typed.attributes;
 %tei_att.canonical.attributes;
 %tei_att.sortable.attributes;
 %tei_att.cReferencing.attributes; >
<!--doc:contains a single text of any kind, whether unitary or composite, for example a poem or drama, a collection of essays, a novel, a dictionary, or a corpus sample. [4. Default Text Structure 15.1. Varieties of Composite Text] -->
<!ELEMENT text (((%model.global;)*,(front,(%model.global;)*)?,(body|group),(%model.global;)*,(back,(%model.global;)*)?))>
<!ATTLIST text xmlns CDATA "http://www.tei-c.org/ns/1.0">
<!ATTLIST text
 %tei_att.global.attributes;
 %tei_att.declaring.attributes;
 %tei_att.typed.attributes;
 %tei_att.written.attributes; >
<!--doc:(text classification) groups information which describes the nature or topic of a text in terms of a standard classification scheme, thesaurus, etc. [2.4.3. The Text Classification] -->
<!ELEMENT textClass (classCode|catRef|keywords)*>
<!ATTLIST textClass xmlns CDATA "http://www.tei-c.org/ns/1.0">
<!ATTLIST textClass
 %tei_att.global.attributes;
 %tei_att.declarable.attributes; >
<!--doc:contains a title for any kind of work. [3.11.2.2. Titles, Authors, and Editors 2.2.1. The Title Statement 2.2.5. The Series Statement] -->
<!ELEMENT title %macro.paraContent;>
<!ATTLIST title xmlns CDATA "http://www.tei-c.org/ns/1.0">
<!ATTLIST title
 %tei_att.global.attributes;
 %tei_att.typed.attribute.subtype;
 %tei_att.canonical.attributes;
 %tei_att.datable.attributes;
type %teidata.enumerated;  #IMPLIED
level (a|m|j|s|u) #IMPLIED >
<!--doc:(title statement) groups information about the title of a work and those responsible for its content. [2.2.1. The Title Statement 2.2. The File Description] -->
<!ELEMENT titleStmt (((title)+,(%model.respLike;)*))>
<!ATTLIST titleStmt xmlns CDATA "http://www.tei-c.org/ns/1.0">
<!ATTLIST titleStmt
 %tei_att.global.attributes; >
<!--doc:(Trash) contains noise information to be ignored, typically from vectoriel images -->
<!ELEMENT trash (#PCDATA|ref)*>
<!ATTLIST trash xmlns CDATA "http://www.tei-c.org/ns/1.0">
<!ATTLIST trash
 %tei_att.editLike.attributes;
 %tei_att.datable.attributes;
 %tei_att.naming.attributes; >
<!--doc:contains a symbol, a word or a phrase referring to a unit of measurement in any kind of formal or informal system. [3.5.3. Numbers and
Measures] -->
<!ELEMENT unit %macro.phraseSeq;>
<!ATTLIST unit xmlns CDATA "http://www.tei-c.org/ns/1.0">
<!ATTLIST unit
 %tei_att.global.attributes;
 %tei_att.typed.attributes;
 %tei_att.measurement.attributes; >
<!--doc:(unit declarations) provides information about units of measurement that are not members of the International System of Units. [2.3.9. The Unit Declaration] -->
<!ELEMENT unitDecl (unitDef)+>
<!ATTLIST unitDecl xmlns CDATA "http://www.tei-c.org/ns/1.0">
<!ATTLIST unitDecl
 %tei_att.canonical.attributes;
 %tei_att.datable.attributes;
 %tei_att.global.attributes; >
<!--doc:(unit definition) contains descriptive information related to a specific unit of measurement. [2.3.9. The Unit Declaration] -->
<!ELEMENT unitDef (%model.labelLike;|(%model.placeNamePart;)?|(conversion)?|(unit)?)+>
<!ATTLIST unitDef xmlns CDATA "http://www.tei-c.org/ns/1.0">
<!ATTLIST unitDef
 %tei_att.global.attributes;
 %tei_att.datable.attributes;
 %tei_att.canonical.attributes;
 %tei_att.typed.attributes; >
<!--doc:indicates a point in time either relative to other elements in the same timeline tag, or absolutely. [16.4.2. Placing Synchronous Events in Time] -->
<!ELEMENT when  EMPTY>
<!ATTLIST when xmlns CDATA "http://www.tei-c.org/ns/1.0">
<!ATTLIST when
 %tei_att.global.attributes;
absolute %teidata.temporal.w3c;  #IMPLIED
unit %teidata.enumerated;  #IMPLIED
interval %teidata.interval;  #IMPLIED
since %teidata.pointer;  #IMPLIED >
<!--doc:(non-TEI metadata) provides a container element into which metadata in non-TEI formats may be placed. [2.5. Non-TEI Metadata] -->
<!ELEMENT xenoData (#PCDATA)*>
<!ATTLIST xenoData xmlns CDATA "http://www.tei-c.org/ns/1.0">
<!ATTLIST xenoData
 %tei_att.global.attributes;
 %tei_att.declarable.attributes;
 %tei_att.typed.attributes; >
<!-- end elements --><|MERGE_RESOLUTION|>--- conflicted
+++ resolved
@@ -1,10 +1,6 @@
 
 <!--
-<<<<<<< HEAD
-DTD generated from ODD source 2020-05-26T10:48:01Z. .
-=======
 DTD generated from ODD source 2020-06-01T09:00:59Z. .
->>>>>>> 8f500fe8
 TEI Edition: Version 4.0.0. Last updated on
 	13th February 2020, revision ccd19b0ba
 TEI Edition Location: http://www.tei-c.org/Vault/P5/Version 4.0.0/
@@ -975,8 +971,6 @@
  %tei_att.tableDecoration.attribute.role;
  %tei_att.tableDecoration.attribute.rows;
  %tei_att.tableDecoration.attribute.cols;'> 
-<<<<<<< HEAD
-=======
 <!ENTITY % tei_att.global.facs.attribute.facs '
 facs CDATA  #IMPLIED'>
 <!ENTITY % tei_att.global.facs.attributes '
@@ -1009,7 +1003,6 @@
  %tei_att.coordinated.attribute.lrx;
  %tei_att.coordinated.attribute.lry;
  %tei_att.coordinated.attribute.points;'> 
->>>>>>> 8f500fe8
 <!-- start rest of patterns -->
 
 <!ENTITY % macro.paraContent '(#PCDATA|_DUMMY_model.gLike|%model.phrase;|%model.inter;|%model.global;|lg|_DUMMY_model.lLike)*' >
@@ -1230,15 +1223,12 @@
 <!ATTLIST encodingDesc xmlns CDATA "http://www.tei-c.org/ns/1.0">
 <!ATTLIST encodingDesc
  %tei_att.global.attributes; >
-<<<<<<< HEAD
-=======
 <!--doc:contains a representation of some written source in the form of a set of images rather than as transcribed or encoded text. [11.1. Digital Facsimiles] -->
 <!ELEMENT facsimile (((front)?,(%model.graphicLike;|surface|surfaceGrp)+,(back)?))>
 <!ATTLIST facsimile xmlns CDATA "http://www.tei-c.org/ns/1.0">
 <!ATTLIST facsimile
  %tei_att.global.attributes;
  %tei_att.declaring.attributes; >
->>>>>>> 8f500fe8
 <!--doc:(description of figure) contains a brief prose description of the appearance or content of a graphic figure, for use when documenting an image without displaying it. [14.4. Specific Elements for Graphic Images] -->
 <!ELEMENT figDesc %macro.limitedContent;>
 <!ATTLIST figDesc xmlns CDATA "http://www.tei-c.org/ns/1.0">
